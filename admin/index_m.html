<html>
<head>
<!-- these 4 files always have to be included -->
<link rel="stylesheet" type="text/css" href="../../lib/css/materialize.css">
<link rel="stylesheet" type="text/css" href="../../css/adapter.css"/>

<script type="text/javascript" src="../../lib/js/jquery-3.2.1.min.js"></script>
<script type="text/javascript" src="../../socket.io/socket.io.js"></script>
<script src="https://cdnjs.cloudflare.com/ajax/libs/vis/4.21.0/vis.min.js"></script>
<link rel="stylesheet" type="text/css" href="https://cdnjs.cloudflare.com/ajax/libs/vis/4.21.0/vis.min.css"/>

<!-- these files always have to be included -->
<script type="text/javascript" src="../../js/translate.js"></script>
<script type="text/javascript" src="../../lib/js/materialize.js"></script>
<script type="text/javascript" src="../../js/adapter-settings.js"></script>
<script type="text/javascript" src="words.js"></script>

<script type="text/javascript" src="admin.js"></script>
<style>
<<<<<<< HEAD
=======
    .m .col .select-wrapper+label, .m .col input+label:not(.active) {
        top: -26px;  
    }   
    .m .col input+label { 
    	font-size: 0.8rem;
    }
    .m span{
        font-size: 0.9em;
    }
>>>>>>> c05b2dd0
    .m .zlogo {
        padding: 0.5rem;
        width: 64px;
    }
    .input-group {
        display: table;
    }
    .input-group input, .suffix {
        display: table-cell;
    }
    .suffix {
        width:1%;
    }
    #tabs {
        margin-top: 120px;
    }
    #main {
        margin-bottom: -50px;
    }
    .page:not(.active) {
        /* prevents 'all pages visible for a moment at first load' (because pages are loaded before materialize is loaded)*/
        display: none;
    }
    #dev-selectors > div {
        margin-top: 30px;
        border-bottom: 1px solid lightblue;
    }
    #dev_result_log {
    	overflow: scroll;
    	height: 10em;
    	padding: 0.5em;
    }
    #expert-toggle {
        margin-bottom: 3em;
    }
    #expert-json {
        min-height: 18rem;
        overflow-y: scroll;
    }
</style>
</head>
<body>
    <!-- you have to put your config page in a div with id adapter-container -->
    <div id="main" class="m adapter-container">
        <div class="row navbar-fixed">
            <nav class="nav-extended">
                <div class="nav-wrapper">
                    <div class="col">
                        <img src="zigbee.png" class="zlogo left" height="64px">
                    </div>
                    <div class="col">
                        <h5 class="translate center-align">Zigbee adapter</h5>
                    </div>
                    <ul id="nav-mobile" class="right">
                        <li><a id="pairing" class="btn-floating waves-effect waves-light green tooltipped center-align hoverable translate" data-tooltip="Let's pairing!"><i class="material-icons large">leak_add</i></a></li>
                    </ul>
                </div>
                <div class="nav-content">
                    <ul class="tabs tabs-transparent">
                        <li class="tab col s2"><a id="devs" href="#tab-main" class="translate">Devices</a></li>
                        <li class="tab col s2"><a id="tabmap" href="#tab-map" class="translate">Network map</a></li>
                        <li class="tab col s2"><a id="settings" href="#tab-sett" class="translate">Settings</a></li>
                        <li class="tab col s2"><a id="develop" href="#tab-dev" class="translate">Developer</a></li>
                        <li class="tab col s2"><a href="#tab-groups" class="translate">Groups</a></li>
                    </ul>
                </div>
            </nav>
        </div>
        <div id="tabs" class="tabs-content row">
            <div id="tab-main" class="col s12 page active">
                <div id="devices" class="row">
                </div>
            </div>
            <div id="tab-map" class="col s12 page">
                <div class="fixed-action-btn" style="padding-bottom: 100px">
                    <a id="refresh" class="btn-floating waves-effect waves-light blue tooltipped center-align hoverable translate" data-tooltip="Refresh"><i class="material-icons large">autorenew</i></a>
                </div>
                <div id="map" class="row">
                </div>
            </div>
            <div id="tab-sett" class="col s12 page">
                <div id="sett" class="row">
                    <div class="input-field input-group col s12 m6 l3">
                        <input id="port" type="text" class="value validate"/>
                        <label for="port" class="translate">COM port name</label>                            
                        <span class="suffix">
                            <a id="selector" class='dropdown-trigger btn' href='#' data-target='ports'><i class="material-icons">arrow_drop_down</i></a>
                            <!-- Dropdown Structure -->
                            <ul id='ports' class='dropdown-content'>
                            </ul>
                        </span>
                    </div>
                    <div class="input-field col s6 m3 l1">
                        <input id="panID" type="number" min="1" max="65565" class="value" />
                        <label class="translate" for="panID">PanID</label>
                    </div>
                    <div class="input-field col s6 m3 l1">
                        <input id="channel" type="number" min="1" max="65565" class="value" />
                        <label class="translate" for="channel">Channel</label>
                    </div>
                    <div class="input-field col s12 m6 l3">
                        <input id="disableLed" type="checkbox" class="value" />
                        <label class="translate" for="disableLed">Disable LED for cc2531</label>
                    </div>
                    <div class="input-field col s6 m3 l1">
                        <input id="disableQueue" type="checkbox" class="value" />
                        <label class="translate" for="disableQueue">Disable Queue</label>
                    </div>
                </div>
            </div>
            <div id="tab-dev" class="col s12 page">
                <div id="develop" class="row">
                    <div class="row">
                        <div class="col s12">
                        <h6>This page is needed only for advanced users that like to extend adapter functionalities!</h6>
                        </div>
                    </div>
                    <div class="row">
                        <div class="col s4">
                            <p>You may send here own commands to your devices that are not yet
                            implemented as Objects. It may also be used to find undocumented settings
                            of your devices. Or to test the effects of settings to decide if it
                            is worth to implement as Object. And so on...</p>
                            <p>You find good explanations what the settings mean
                            <a href="https://docs.smartthings.com/en/latest/device-type-developers-guide/zigbee-primer.html" target="_blank">here</a>
                            and in <a href="https://www.nxp.com/docs/en/user-guide/JN-UG-3115.pdf" target="_blank">ZigBee Cluster Library</a>.
                            </p>
                            <p>Please contribute your discoveries (<a href="https://github.com/Koenkk/zigbee-shepherd-converters" target="_blank">
                            zigbee-shepherd-converters</a>) to make it available for other user too. 
                            </p>
                        </div>
                        <div class="col s8">
                            <div class="blue-grey-text">
                            <h6>Examples:</h6>
                            <ul  class="collapsible">
                            <li>
                                <div class="collapsible-header">Read Firmware</div>
                                <div class="collapsible-body">Hue Motion Detector: <b>Device:</b> SML001, <b>Endpoint:</b> 2, <b>ClusterId:</b> genBasic (0),
                                <b>Command Type: </b>Foundation, <b>Command:</b> read (0), <b>AttributeId:</b> swBuildId (16384)<br> 
                                => Result: "6.1.0.18912" (You read the device Firmware version)
                                </div>
                            </li>
                            <li>
                                <div class="collapsible-header">Write Attribute</div>
                                <div class="collapsible-body"><b>Device:</b> SML001, <b>Endpoint:</b> 2,
                                <b>ClusterId:</b> msOccupancySensing (1030), <b>Command Type: </b>Foundation,
                                <b>Command:</b> write (2), <b>AttributeId:</b> 
                                pirOToUDelay (16, type 33), <b>Value:</b> 55, <b>Type:</b> uint16 (33)<br>
                                => (You set the timeout until motion detector changes from occupied not unoccupied,
                                test it be <b>reading</b> same attribute)
                                </div>
                            </li>
                            <li>
                                <div class="collapsible-header">Send Functional command</div>
                                <div class="collapsible-body"><b>Device:</b> TRADFRI bulb..., <b>Endpoint:</b> 1,
                                <b>ClusterId:</b> genOnOff (6), <b>Command Type: </b>Functional, 
                                <b>Command:</b> on (1), <b>AttributeId:</b> 
                                onOff (0, type 16)<br> 
                                => You switched on your bulb</div>
                            </li>
                            <li>
                                <div class="collapsible-header">Expert Mode</div>
                                <div class="collapsible-body">This is an example for Hue Motion Detector.
                                Some of it's attributes cannot be accessed the standard way.<br>
                                <b>JSON:</b> { "devId": "zigbee.0.yourDevId",
                                "ep": "2", "cid": "1030", "cmd": "0", "cmdType": "foundation", "zclData": { "attrId": "48" },
                                "cfg": { "manufCode": 4107, "manufSpec": 1}}<br> 
                                => Read attribute 48. Note "cfg" section, if you try to read same attribute without cfg
                                settings, the sensor will reply "unsupAttribute"!<br>
                                (You may use selectors together with expert mode to get prepared JSON)</div>
                            </li>
                            </ul>
                            </div>
                        </div>
                    </div>
                    <div class="col s9">
                        <div class="row">
                            <div class="input-field col s4">
                                <select id ="dev-selector" class="value">
                                <option value="" disabled selected>Select a device</option>
                                </select>
                                <label for="dev-selector" class="translate">Device</label>
                            </div> 
                            <div class="input-field col s4 admin-tooltip-icon" title="Some kind of 'device within device'. Every endpoint may have different functions. If one does not work, test another.">
                                <select id ="ep-selector" class="value">
                                <option value="" disabled selected>Select an Endpoint</option>
                                </select>
                                <label for="ep-selector">Endpoint</label>
                            </div>
                        </div>
                        <div class="row">
                            <div class="row"> 
                                <div class="input-field col s4 admin-tooltip-icon" title="Group of functions. AttributeIds will change depending on your choice here.">
                                    <select id ="cid-selector" class="value">
                                    <option value="" disabled selected>Select cid</option>
                                    </select>
                                    <label for="cid-selector">Cluster Id</label>
                                </div> 
                                <div class="input-field col s4 admin-tooltip-icon" title="Command type. Available commands will change depending on your choice here. Some actions need Foundation, others Functional, you may test both.">
                                    <select id ="cmd-type-selector" class="value">
                                    <option value="foundation" selected>Foundation</option>
                                    <option value="functional">Functional</option>
                                    </select>
                                    <label for="cid-selector">Command Type</label>
                                </div> 
                                <div class="input-field col s4 admin-tooltip-icon" title="The action you want to run.">
                                    <select id ="cmd-selector" class="value">
                                    <option value="" disabled selected>Select Command</option>
                                    </select>
                                    <label for="cmd-selector">Command</label>
                                </div> 
                                <div class="input-field col s4 admin-tooltip-icon" title="The setting you are interested in.">
                                    <select id ="attrid-selector" class="value">
                                    <option value="" disabled selected>Select Attribute</option>
                                    </select>
                                    <label for="attrid-selector">Attribute Id</label>
                                </div> 
                            </div>
                            <div class="row">
                                <div class="input-field col s3 offset-s1 admin-tooltip-icon" title="Check if your Command needs to submit a value. For example, cmd 'write' needs the value you want to write to your device.">
                                    <label for="value-needed" style="pointer-events: auto;">
                                    <!-- workaround input not clickable https://codepen.io/alexisdiel/pen/gxwPWj -->
                                        <input style="pointer-events: none;" id="value-needed" type="checkbox" class="filled-in"/>
                                        <span style="pointer-events: none;">Needs value</span>
                                    </label>
                                </div>
                                <div class="input-field col s4 admin-tooltip-icon" title="The value to send to your device.">
                                    <input id ="value-input" class="value" disabled placeholder="0">
                                    <label for="value-input">Value</label>
                                </div>
                                <div class="input-field col s4 admin-tooltip-icon" title="The data type of your value (String, Integer,...)">
                                    <select id ="type-selector" class="value" disabled>
                                    <option value="" disabled selected>Select Type</option>
                                    </select>
                                    <label for="type-selector">Type Id</label>
                                </div>
                            </div>
                        </div>
                    </div>
                    <div class="col s3">
                        <div class="row">
                            <div id="expert-toggle" class="input-field col s12 admin-tooltip-icon" title="Switch expert mode to enter raw data, sent to zigbee device.">
                                <label for="expert-mode" style="pointer-events: auto;"> 
                                <!-- workaround input not clickable https://codepen.io/alexisdiel/pen/gxwPWj -->
                                    <input style="pointer-events: none;" id="expert-mode" type="checkbox" class="filled-in"/>
                                    <span style="pointer-events: none;">Expert mode</span>
                                </label>
                            </div> 
                            <div id="expert-json-box" class="input-field col s12" style="display:none;">
                            <p>You may edit the raw data to send here. Do not use this if you are not
                            sure of what you are doing! Use JSON format (attribute names in double quotes!).
                            Additional properties may be added too. See examples above. (Format as used by zigbee-shepherd)
                            </p>
                            <div class="input-field col s12">
                                <textarea id="expert-json" class="materialize-textarea"></textarea>
                                <label for="expert-json">JSON</label>
                            </div>
                            </div>
                        </div>
                        <div id="dev-action-card" class=".center-align blue card-panel">
                            <div class="card-content white-text">
                                <h5 id="devActResult" class="card-title"></h5>
                                <p id="devInfoMsg">Select your settings. Then click RUN to send command
                                to your Zigbee device.</p>
                            </div>
                            <div class="card-action">
                                <a id="dev-send-btn" class="waves-effect waves-light white-text btn-large tooltipped"
                                data-position="bottom" data-tooltip="Send data to zigbee">Run</a>
                            </div>
                        </div>
                    </div>
                </div>
                <div id="sett" class="row">
                    <a class="col s1 offset-s11 btn-small" onClick="$('#dev_result_log').html('');">Clear Log</a>
                    <div class="col s12" class="card-panel ">
                        <div id="dev_result_log" class="card-content black white-text"></div>
                        <label for="dev_result_log">Results</label>
                    </div>
                </div>
            </div>
            <div id="tab-groups" class="col s12 page">
                <div class="row">
                    <div class="col s12">
                        <div class="col s12">
                            <table class="">
                                <thead>
                                    <tr>
                                        <th data-name="num" class="translate">№</th>
                                        <th data-name="name" class="translate">Name</th>
                                    </tr>
                                </thead>
                                <tbody id="groups_table"></tbody>
                            </table>
                        </div>
                        <a id="add_group" class="btn-floating waves-effect waves-light blue table-button-add">
                            <i class="material-icons">add</i>
                        </a>
                    </div>
                </div>
            </div>
        </div>
    </div>

    <div class="materialize-dialogs m">
        <div id="modaledit" class="modal">
            <div class="modal-content">
                <!-- <h3 class="translate">Config device</h3> -->
                <div class="row">
                    <div class="input-field">
                        <input id="name" type="text" class="value validate">
                        <label for="name" class="translate">Name</label>
                    </div>
                    <div class="input-field">
                        <select id="groups" class="materialSelect" multiple><option value="1">Значение</option></select>
                        <label for="groups" class="translate">Groups</label>
                    </div>
                </div>
            </div>
            <div class="modal-footer">
                <a name="save" href="#!" class="modal-action modal-close waves-effect waves-green btn green translate">Save</a>
                <a href="#!" class="modal-action modal-close waves-effect waves-red btn-flat translate">Cancel</a>
            </div>
        </div>

        <div id="groupedit" class="modal">
            <div class="modal-content">
                <!-- <h3 class="translate">Group</h3> -->
                <div class="row">
                    <div class="input-field col s12 m2 l1">
                        <input id="index" type="number" min="1" class="value validate">
                        <label for="index" class="translate">№</label>
                    </div>
                </div>
                <div class="row">
                    <div class="input-field col s12">
                        <input id="name" type="text" class="value validate">
                        <label for="name" class="translate">Name</label>
                    </div>
                </div>
            </div>
            <div class="modal-footer">
                <a name="save" href="#!" class="modal-action modal-close waves-effect waves-green btn green translate">Save</a>
                <a href="#!" class="modal-action modal-close waves-effect waves-red btn-flat translate">Cancel</a>
            </div>
        </div>

        <div id="modaldelete" class="modal">
            <div class="modal-content">
                <h3 class="translate">Delete confirmation</h3>
                <p>A bunch of text</p>
            </div>
            <div class="modal-footer">
                <a name="yes" href="#!" class="modal-action modal-close waves-effect waves-green btn green translate">Yes</a>
                <a href="#!" class="modal-action modal-close waves-effect waves-red btn-flat translate">Cancel</a>
            </div>
        </div>

        <div id="modalpairing" class="modal modal-fixed-footer">
            <div class="modal-content">
                <h3 class="translate">Pairing process</h3>
                <div class="row textarea">
                    <textarea id="stdout" disabled="disabled" cols="120" rows="30" style="height: calc(100% - 100px)"></textarea>
                </div>
            </div>
            <div class="modal-footer">
                <!-- <a name="stop" href="#!" class="modal-action modal-close waves-effect waves-red btn-flat left">Stop</a> -->
                <a name="hide" href="#!" class="modal-action modal-close waves-effect waves-green btn green translate">Hide</a>
            </div>
        </div>
    </div>
</body>

</html><|MERGE_RESOLUTION|>--- conflicted
+++ resolved
@@ -17,8 +17,6 @@
 
 <script type="text/javascript" src="admin.js"></script>
 <style>
-<<<<<<< HEAD
-=======
     .m .col .select-wrapper+label, .m .col input+label:not(.active) {
         top: -26px;  
     }   
@@ -28,7 +26,6 @@
     .m span{
         font-size: 0.9em;
     }
->>>>>>> c05b2dd0
     .m .zlogo {
         padding: 0.5rem;
         width: 64px;
