--- conflicted
+++ resolved
@@ -37,16 +37,11 @@
 
     var paired = (dev.paired) ? '' : '<i class="material-icons right">leak_remove</i>';
     var image = '<img src="' + img_src + '" width="96px">',
-<<<<<<< HEAD
         info = `<p style="min-height:96px">${type}<br>${id.replace(namespace+'.', '')}<br>${dev.groupNames || ''}</p>`,
-        buttons = '<a name="delete" class="btn-floating waves-effect waves-light right hoverable black"><i class="material-icons tiny">delete</i></a><a name="edit" class="btn-floating waves-effect waves-light right hoverable blue"><i class="material-icons small">mode_edit</i></a>'+routeBtn,
-=======
-        info = '<p style="min-height:96px">' + type + '<br>' + id.replace(namespace+'.', '') + '</p>',
         buttons = '<a name="delete" class="btn-floating waves-effect waves-light right hoverable black">'+
             '<i class="material-icons tiny">delete</i></a>'+
             '<a name="edit" class="btn-floating waves-effect waves-light right hoverable blue small">'+
                 '<i class="material-icons small">mode_edit</i></a>'+routeBtn,
->>>>>>> c05b2dd0
         card = '<div id="' + id + '" class="device col s12 m6 l4 xl3">'+
                     '<div class="card hoverable">'+
                     '<div class="card-content">'+
@@ -247,17 +242,11 @@
         deleteConfirmation(getDevId(dev_block), getDevName(dev_block));
     });
     $("a.btn-floating[name='edit']").click(function(e) {
-<<<<<<< HEAD
         var dev_block = $(this).parents("div.device"),
-            id = dev_block.attr("id"),
-            name = dev_block.find(".card-title").text();
+            id = getDevId(dev_block),
+            name = getDevName(dev_block);
         editName(id, name);
         //openReval(e, id, name);
-=======
-        var dev_block = $(this).parents("div.device");
-        // editName(id, name);
-        openReval(e, getDevId(dev_block), getDevName(dev_block));
->>>>>>> c05b2dd0
     });
     $("a.btn-floating[name='join']").click(function() {
         var dev_block = $(this).parents("div.device");
@@ -317,16 +306,18 @@
         }
         
         let html = '<ul>';
-        for (var i=0; i<reply.msg.length; i++) {
-            var attr = reply.msg[i];
-            if (attr.status != '0') {
-                continue; // unsupAttr,...
-            }
-            if (attr.attrId == '16384') {//swBuildId
-                html += '<li>Firmware Version: '+attr.attrData+'</li>';
-            }
-            else if (attr.attrId == '3') {//hwVersion
-                html += '<li>Hardware Version: '+attr.attrData+'</li>';
+        if (reply.msg) {
+            for (var i=0; i<reply.msg.length; i++) {
+                var attr = reply.msg[i];
+                if (attr.status != '0') {
+                    continue; // unsupAttr,...
+                }
+                if (attr.attrId == '16384') {//swBuildId
+                    html += '<li>Firmware Version: '+attr.attrData+'</li>';
+                }
+                else if (attr.attrId == '3') {//hwVersion
+                    html += '<li>Hardware Version: '+attr.attrData+'</li>';
+                }
             }
         }
         html += '</ul>';
@@ -947,22 +938,34 @@
     });
 }
 
-<<<<<<< HEAD
-function updateSelect(selectId, list, getText, getId) {
-	var mySelect = $(selectId);
-	$(selectId+'>option:enabled').remove(); // remove existing elements
-	var keys = Object.keys(list);  // is index in case of array
-	for (var i=0; i<keys.length; i++) {
-		var key = keys[i];
-		var item = list[key];
-		var optionText = getText(key, item);
-		if (optionText == null) {
-			continue;
-		}		
-		mySelect.append( new Option(optionText, getId(key, item)));
-	}
-	// update select element (Materialize)
-	mySelect.select();
+function updateSelect(id, list, getText, getId) {
+    const selectId = id+'-selector';
+    var mySelect = $(selectId);
+    $(selectId+'>:not(:first[disabled])').remove(); // remove existing elements, except first if disabled, (is 'Select...' info)
+    mySelect.select();
+    if (list == null) {
+        var infoOption = new Option("Nothing available");
+        infoOption.disabled = true;
+        mySelect.append( infoOption);
+    }
+    else {
+        var keys = Object.keys(list); // is index in case of array
+        for (var i=0; i<keys.length; i++) {
+            var key = keys[i];
+            var item = list[key];
+            var optionText = getText(key, item);
+            if (optionText == null) {
+                continue;
+            }
+            mySelect.append( new Option(optionText, getId(key, item)));
+        }
+    }
+
+    if ($(id+'-c-input').length > 0) {
+        mySelect.append( new Option('CUSTOM', -2));
+    }
+    // update select element (Materialize)
+    mySelect.select();
 }
 
 function list2select(selector, list, selected) {
@@ -1056,34 +1059,4 @@
         });    
         showDevices();
     }
-=======
-function updateSelect(id, list, getText, getId) {
-    const selectId = id+'-selector';
-    var mySelect = $(selectId);
-    $(selectId+'>:not(:first[disabled])').remove(); // remove existing elements, except first if disabled, (is 'Select...' info)
-    mySelect.select();
-    if (list == null) {
-        var infoOption = new Option("Nothing available");
-        infoOption.disabled = true;
-        mySelect.append( infoOption);
-    }
-    else {
-        var keys = Object.keys(list); // is index in case of array
-        for (var i=0; i<keys.length; i++) {
-            var key = keys[i];
-            var item = list[key];
-            var optionText = getText(key, item);
-            if (optionText == null) {
-                continue;
-            }
-            mySelect.append( new Option(optionText, getId(key, item)));
-        }
-    }
-
-    if ($(id+'-c-input').length > 0) {
-        mySelect.append( new Option('CUSTOM', -2));
-    }
-    // update select element (Materialize)
-    mySelect.select();
->>>>>>> c05b2dd0
 }