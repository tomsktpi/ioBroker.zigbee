--- conflicted
+++ resolved
@@ -1513,25 +1513,15 @@
         icon: 'img/lamp_01.png',
         // TODO: description, type, rssi
         states: [states.state],
-    },
-<<<<<<< HEAD
-// GLEDOPTO    
-    {
-        vendor: 'GLEDOPTO',
-        models: ['GLEDOPTO'],
-        icon: 'img/gledopto.png',
-        states: [states.state, states.brightness, states.colortemp, states.color],
-    },                        
-=======
+    },                       
     // Gledopto
     {
         vendor: 'Gledopto',
         models: ['GLEDOPTO'],
         icon: 'img/gledopto.png',
-        states: lightStatesWithColor,
-        linkedStates: [comb.brightnessAndState],
-    },
->>>>>>> c61b8b37
+        states: lightStatesWithColortemp,
+        linkedStates: [comb.brightnessAndState],
+    },
 ];
 
 const commonStates = [
