--- conflicted
+++ resolved
@@ -1,40 +1,30 @@
-'use strict';
-
-function bytesArrayToWordArray(ba) {
-	var wa = [],
-		i;
-	for (i = 0; i < ba.length; i++) {
-		wa[(i / 2) | 0] |= ba[i] << (8*(i % 2));
-    }
-    return wa;
-}
-
-<<<<<<< HEAD
-/**
- * Converts a decimal number to a hex string with zero-padding
- * @param {number} decimal The number to convert
- * @param {number} padding The desired length of the hex string, padded with zeros
- * @returns {it is string}
- */
-function decimalToHex(decimal, padding) {
-  var hex = Number(decimal).toString(16);
-  padding = typeof (padding) === "undefined" || padding === null ? padding = 2 : padding;
-
-  while (hex.length < padding) {
-      hex = "0" + hex;
-  }
-
-  return hex;
-}
-
-exports.controllerDir         = controllerDir;
-exports.getConfig             = getConfig;
-exports.Adapter               = adapter;
-exports.appName               = appName;
-exports.bytesArrayToWordArray = bytesArrayToWordArray;
-exports.decimalToHex          = decimalToHex;
-
-=======
-exports.bytesArrayToWordArray = bytesArrayToWordArray;
-
->>>>>>> 679b5912
+'use strict';
+
+function bytesArrayToWordArray(ba) {
+	var wa = [],
+		i;
+	for (i = 0; i < ba.length; i++) {
+		wa[(i / 2) | 0] |= ba[i] << (8*(i % 2));
+    }
+    return wa;
+}
+
+/**
+ * Converts a decimal number to a hex string with zero-padding
+ * @param {number} decimal The number to convert
+ * @param {number} padding The desired length of the hex string, padded with zeros
+ * @returns {it is string}
+ */
+function decimalToHex(decimal, padding) {
+  var hex = Number(decimal).toString(16);
+  padding = typeof (padding) === "undefined" || padding === null ? padding = 2 : padding;
+
+  while (hex.length < padding) {
+      hex = "0" + hex;
+  }
+
+  return hex;
+}
+
+exports.bytesArrayToWordArray = bytesArrayToWordArray;
+exports.decimalToHex          = decimalToHex;