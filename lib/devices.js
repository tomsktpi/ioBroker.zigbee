--- conflicted
+++ resolved
@@ -68,11 +68,7 @@
                         stateDesc: states.white_state,
                         value: true,
                     }];
-<<<<<<< HEAD
     }
-=======
-                }
->>>>>>> 8162bf89
             } else if (options.white_state) {
                 // light is turned off
                 return [{
@@ -300,13 +296,8 @@
         states: (entity) => {
             if (entity.device._modelID === 'lumi.sensor_switch.aq2') {
                 return [
-<<<<<<< HEAD
             states.click, states.double_click, states.triple_click, states.quad_click,
             states.voltage, states.battery
-=======
-                    states.click, states.double_click, states.triple_click, states.quad_click,
-                    states.voltage, states.battery
->>>>>>> 8162bf89
                 ];
             } else {
                 return [
@@ -314,11 +305,7 @@
                     states.voltage, states.battery
                 ];
             }
-<<<<<<< HEAD
-    },
-=======
-        },
->>>>>>> 8162bf89
+    },
     },
     {
         models: ['WXKG12LM'],
@@ -777,7 +764,7 @@
         icon: 'img/philips_hue_lst002.png',
         states: lightStatesWithColor,
         syncStates: [sync.brightness],
-    },   
+    },
     {
         models: ['433714'],
         icon: 'img/philips_hue_white.png',
@@ -841,7 +828,6 @@
     {
         models: ['3216331P5', '4096730U7'],
         icon: 'img/philips_hue_ltc015.png',
-<<<<<<< HEAD
         states: lightStatesWithColortemp,
         syncStates: [sync.brightness],
     },
@@ -872,56 +858,16 @@
     {
         models: ['3216231P5'],
         icon: 'img/philips_hue_ltc014.png',
-=======
->>>>>>> 8162bf89
-        states: lightStatesWithColortemp,
-        syncStates: [sync.brightness],
-    },
-    {
-<<<<<<< HEAD
+        states: lightStatesWithColortemp,
+        syncStates: [sync.brightness],
+    },
+    {
         models: ['4034031P7'],
         icon: 'img/philips_hue_ltc002.png',
-=======
-        models: ['4080248P9'],
-        icon: 'img/philips_hue_signe_floor.png',
-        states: lightStatesWithColor,
-        syncStates: [sync.brightness],
-    },
-    {
-        models: ['4080148P9'],
-        icon: 'img/philips_hue_signe_table.png',
-        states: lightStatesWithColor,
-        syncStates: [sync.brightness],
-    },
-    {
-        models: ['5062231P7'],
-        icon: 'img/philips_hue_argenta_2.png',
-        states: lightStatesWithColor,
-        syncStates: [sync.brightness],
-    },
-    {
-        models: ['5062431P7'],
-        icon: 'img/philips_hue_argenta_4.png',
-        states: lightStatesWithColor,
-        syncStates: [sync.brightness],
-    },
-    {
-        models: ['3216231P5'],
-        icon: 'img/philips_hue_ltc014.png',
->>>>>>> 8162bf89
-        states: lightStatesWithColortemp,
-        syncStates: [sync.brightness],
-    },
-    {
-<<<<<<< HEAD
-=======
-        models: ['4034031P7'],
-        icon: 'img/philips_hue_ltc002.png',
-        states: lightStatesWithColortemp,
-        syncStates: [sync.brightness],
-    },    
-    {
->>>>>>> 8162bf89
+        states: lightStatesWithColortemp,
+        syncStates: [sync.brightness],
+    },
+    {
         models: ['915005733701'],
         icon: 'img/philips_hue_lightbar.png',
         states: lightStatesWithColor,
@@ -953,29 +899,17 @@
     },
     {
         models: ['8718696598283'],
-<<<<<<< HEAD
         icon: 'img/philips_hue_gu10_ambiance.png',
         states: lightStatesWithColortemp,
         syncStates: [sync.brightness],
     },
     {
-        models: ['929001953301'],
-=======
->>>>>>> 8162bf89
-        icon: 'img/philips_hue_gu10_ambiance.png',
-        states: lightStatesWithColortemp,
-        syncStates: [sync.brightness],
-    },
-    {
-<<<<<<< HEAD
-=======
         models: ['929001953301'],
         icon: 'img/philips_hue_gu10_ambiance.png',
         states: lightStatesWithColortemp,
         syncStates: [sync.brightness],
     },
     {
->>>>>>> 8162bf89
         models: ['324131092621'],
         icon: 'img/philips_hue_rwl021.png',
         states: [
@@ -1040,22 +974,14 @@
         icon: 'img/philips_hue_ltc021.png',
         states: lightStatesWithColortemp,
         syncStates: [sync.brightness],
-<<<<<<< HEAD
-    },
-=======
-    },    
->>>>>>> 8162bf89
+    },
     {
         models: ['1746130P7'],
         icon: 'img/philips_hue_1746130P7.png',
         states: lightStatesWithColor,
         syncStates: [sync.brightness],
     },
-<<<<<<< HEAD
-
-=======
-    
->>>>>>> 8162bf89
+
     // SCHWAIGER
     {
         models: ['ZBT-DIMLight-GLS0800'],
@@ -1198,13 +1124,8 @@
     },
     {
         models: ['E1757', 'E1926'],
-<<<<<<< HEAD
       states: [states.battery, states.blind_position, states.blind_stop],
       icon:  'img/Ikea_fyrtur.png',
-=======
-        states: [states.battery, states.blind_position, states.blind_stop],
-        icon:  'img/Ikea_fyrtur.png',
->>>>>>> 8162bf89
     },
     {
         models: ['ICPSHC24-10EU-IL-1', 'ICPSHC24-30EU-IL-1'],
@@ -1332,11 +1253,7 @@
         icon: 'img/innr_osl130c.png',
         states: lightStatesWithColor,
         linkedStates: [comb.brightnessAndState],
-<<<<<<< HEAD
-    },
-=======
-    },	
->>>>>>> 8162bf89
+    },
     // Lingan
     {
         models: ['SA-003-Zigbee'],
@@ -1724,11 +1641,7 @@
         icon: 'img/smarthomepty_remote.png',
         states: lightStatesWithColor,
         linkedStates: [comb.brightnessAndState],
-<<<<<<< HEAD
-    },
-=======
-    },    
->>>>>>> 8162bf89
+    },
     // Mueller Licht
     {
         models: ['404000/404005/404012', '4713407'],
@@ -1853,11 +1766,7 @@
         models: ['AV2010/22'],
         icon: 'img/bitron_motion.png',
         states: [states.occupancy, states.no_motion, states.voltage, states.battery, states.heiman_batt_low, states.occupancy_timeout],
-<<<<<<< HEAD
-    },
-=======
-    },    
->>>>>>> 8162bf89
+    },
     {
         models: ['AV2010/22A'],
         icon: 'img/bitron_motion_a.png',
@@ -1885,7 +1794,6 @@
     },
     {
         models: ['HGZB-42-UK / HGZB-41 / HGZB-41-UK', 'HGZB-02A'],
-<<<<<<< HEAD
          icon: 'img/nue_hgzb-02a.png',
          states: lightStates,
          linkedStates: [comb.brightnessAndState],
@@ -1900,27 +1808,10 @@
         icon: 'img/tuya_switch_2.png',
         states: [states.top_state, states.bottom_state],
     },
-=======
-        icon: 'img/nue_hgzb-02a.png',
-        states: lightStates,
-        linkedStates: [comb.brightnessAndState],
-    },
-    {
-        models: ['HGZB-41', 'HGZB-20-UK'],
-        icon: 'img/nue_switch_single.png',
-        states: [states.state],
-    },
-    {
-        models: ['HGZB-42'],
-        icon: 'img/tuya_switch_2.png',
-        states: [states.top_state, states.bottom_state],
-    },
->>>>>>> 8162bf89
 
     // eCozy
     {
         models: ['1TST-EU'],
-<<<<<<< HEAD
       icon: 'img/ecozy.png',
       states: [
 //        states.factory_reset,
@@ -1939,26 +1830,6 @@
 //        states.hvacThermostat_relay_status_log,
 //        states.hvacThermostat_relay_status_log_rsp,
         states.ecozy_voltage]
-=======
-        icon: 'img/ecozy.png',
-        states: [
-            //        states.factory_reset,
-            states.hvacThermostat_local_temp,
-            states.hvacThermostat_local_temp_calibration,
-            states.hvacThermostat_occupancy,
-            states.hvacThermostat_occupied_heating_setpoint,
-            states.hvacThermostat_unoccupied_heating_setpoint,
-            states.hvacThermostat_setpoint_raise_lower,
-            states.hvacThermostat_remote_sensing,
-            states.hvacThermostat_control_sequence_of_operation_write,
-            //        states.hvacThermostat_weeklyShedule,
-            //        states.hvacThermostat_clear_weeklySchedule,
-            states.hvacThermostat_system_mode,
-            //        states.hvacThermostat_weekly_schedule_rsp,
-            //        states.hvacThermostat_relay_status_log,
-            //        states.hvacThermostat_relay_status_log_rsp,
-            states.ecozy_voltage]
->>>>>>> 8162bf89
     },
     // Shenzhen Homa
     {
@@ -1999,20 +1870,12 @@
         models: [ 'X712A'],
         icon: 'img/tuya_switch_2.png',
         states: [states.l1, states.l2],
-<<<<<<< HEAD
-    },
-=======
-    },	
->>>>>>> 8162bf89
+    },
     {
         models: [ 'X713A'],
         icon: 'img/tuya_switch_3.png',
         states: [states.l1, states.l2, states.l3],
-<<<<<<< HEAD
-    },
-=======
-    },	
->>>>>>> 8162bf89
+    },
     {
         models: ['ZLED-TUNE9'],
         icon: 'img/trust_tune9.png',
@@ -2100,11 +1963,7 @@
         icon: 'img/TS0218.png',
         states: [states.action_click],
     },
-<<<<<<< HEAD
-
-=======
- 
->>>>>>> 8162bf89
+
     {
         models: ['S9ZGBRC01'],
         icon: 'img/TS0215.png',
@@ -2119,13 +1978,8 @@
         models: ['TS0121'],
         icon: 'img/lonsonho_plug.png',
         states: [states.state, states.plug_summdelivered, states.load_current, states.plug_voltage, states.load_power],
-<<<<<<< HEAD
-    },
-    {
-=======
-    },	
-    {        
->>>>>>> 8162bf89
+    },
+    {
         models: ['TS0601_thermostat'],
         icon: 'img/tuya_TS0601.png',
         states: [
@@ -2157,11 +2011,7 @@
         icon: 'img/zemismart_sw2.png',
         states: [states.channel1_state, states.channel2_state],
     },
-<<<<<<< HEAD
-
-=======
-	
->>>>>>> 8162bf89
+
     // Lonsonho
     {
         models: ['4000116784070'],
@@ -2216,7 +2066,6 @@
         models: ['TI0001-switch'],
         icon: 'img/livolo_switch_1g.png',
         states: [states.state],
-<<<<<<< HEAD
     },
     {
         models: ['TI0001-socket'],
@@ -2378,169 +2227,6 @@
             states.tuya_trv_valve_position,
         ],
     },
-=======
-    },
-    {
-        models: ['TI0001-socket'],
-        icon: 'img/livolo_socket.png',
-        states: [states.state],
-    },
-    // HORNBACH
-    {
-        models: ['10011725'],
-        icon: 'img/flair_viyu_e27_rgbw.png',
-        states: lightStatesWithColor,
-        syncStates: [sync.brightness],
-    },
-    // eWeLink
-    {
-        models: ['SNZB-04'],
-        icon: 'img/ewelink_DS01.png',
-        states: [
-            states.contact, states.opened, states.voltage, states.battery,
-        ],
-    },
-    {
-        models: ['SNZB-01'],
-        icon: 'img/ewelink_WB01.png',
-        states: [
-            states.action_single, states.action_double_click, states.action_long_click,
-            states.voltage, states.battery,
-        ],
-    },
-    {
-        models: ['SNZB-02'],
-        icon: 'img/ewelink_TH01.png',
-        states: [
-            states.temperature, states.humidity, states.voltage, states.battery,
-        ],
-    },
-    {
-        models: ['SNZB-03'],
-        icon: 'img/ewelink_MS01.png',
-        states: [
-            states.occupancy, states.no_motion, states.voltage, states.battery,
-        ],
-    },
-    //iCasa
-    {
-        models: ['ICZB-IW11D'],
-        icon: 'img/sunricher_dimmer.png',
-        states: lightStates,
-    },
-    {
-        models: ['ICZB-IW11SW'],
-        icon: 'img/sunricher_dimmer.png',
-        states: [states.state],
-    },
-    {
-        models: ['ICZB-B1FC60/B3FC64/B2FC95/B2FC125'],
-        icon: 'img/philips_hue_lwv001.png',
-        states: lightStatesWithColortemp,
-        linkedStates: [comb.brightnessAndState],
-    },
-    {
-        models: ['ICZB-KPD14S'],
-        icon: 'img/iczb_kpd14s.png',
-        states: [
-            states.icasa_click, states.scenes_recall_click, states.icasa_action, states.icasa_brightness, states.voltage, states.battery,
-        ],
-    },
-    {
-        models: ['ICZB-KPD18S'],
-        icon: 'img/iczb_kpd18s.png',
-        states: [
-            states.icasa_click, states.scenes_recall_click, states.icasa_action, states.icasa_brightness, states.voltage, states.battery,
-        ],
-    },
-    // Oujiabao
-    {
-        models: ['CR701-YZ'],
-        icon: 'img/qujiabao_gas.png',
-        states: [
-            states.co_detected, states.gas_detected,
-            states.heiman_batt_low, states.tamper,
-        ],
-    },
-    // LifeControl
-    {
-        models: ['MCLH-02'],
-        icon: 'img/lifecontrol_lamp.png',
-        states: lightStatesWithColor,
-        syncStates: [sync.brightness],
-    },
-    {
-        models: ['MCLH-07'],
-        icon: 'img/lifecontrol_water-sensor.png',
-        states: [states.water_detected, states.battery],
-    },
-    {
-        models: ['MCLH-04'],
-        icon: 'img/lifecontrol_door-alarm.png',
-        states: [states.contact, states.opened, states.battery],
-    },
-    {
-        models: ['MCLH-08'],
-        icon: 'img/lifecontrol_air-sensor.png',
-        states: [states.temperature, states.humidity, states.voc, states.eco2],
-    },
-    {
-        models: ['MCLH-05'],
-        icon: 'img/lifecontrol_motion-sensor.png',
-        states: [states.battery, states.occupancy],
-    },
-    {
-        models: ['MCLH-03'],
-        icon: 'img/lifecontrol_plug.png',
-        states: [states.state, states.load_power, states.load_current, states.plug_voltage],
-    },
-    // Moes
-    {
-        models: ['TS0601_thermostat'],
-        icon: 'img/moes_trv.png',
-        states: [
-            states.battery,
-            states.hvacThermostat_local_temp,
-            states.hvacThermostat_local_temp_calibration,
-            states.tuya_trv_target_temperature,
-            states.tuya_trv_lock,
-            states.tuya_trv_window_detected,
-            states.tuya_trv_valve_detected,
-            states.tuya_trv_auto_lock,
-            states.tuya_trv_min_temp,
-            states.tuya_trv_max_temp,
-            states.tuya_trv_boost_time,
-            states.tuya_trv_comfort_temp,
-            states.tuya_trv_eco_temp,
-            states.tuya_trv_system_mode,
-            states.tuya_trv_force_mode,
-            states.tuya_trv_valve_position,
-        ],
-    },
-    // Essentials 
-    {
-        models: ['GS361A-H04'],
-        icon: 'img/essentials_premium.png',
-        states: [
-            states.battery,
-            states.hvacThermostat_local_temp,
-            states.hvacThermostat_local_temp_calibration,
-            states.tuya_trv_target_temperature,
-            states.tuya_trv_lock,
-            states.tuya_trv_window_detected,
-            states.tuya_trv_valve_detected,
-            states.tuya_trv_auto_lock,
-            states.tuya_trv_min_temp,
-            states.tuya_trv_max_temp,
-            states.tuya_trv_boost_time,
-            states.tuya_trv_comfort_temp,
-            states.tuya_trv_eco_temp,
-            states.tuya_trv_system_mode,
-            states.tuya_trv_force_mode,
-            states.tuya_trv_valve_position,
-        ],
-    },
->>>>>>> 8162bf89
     // IMMAX
     {
         models: ['07004D'],
@@ -2563,11 +2249,7 @@
         models: ['TS0207'],
         icon: 'img/BW-IS5.png',
         states: [states.water_detected, states.tamper, states.heiman_batt_low],
-<<<<<<< HEAD
-    },
-=======
-    },	
->>>>>>> 8162bf89
+    },
     // Insta Gira  Jung
     {
         models: ['InstaRemote'],
@@ -2577,11 +2259,7 @@
             states.gira_scene_click, states.gira_step_mode, states.gira_step_size,
         ],
     },
-<<<<<<< HEAD
     // Busch Jaeger
-=======
-    // Busch Jaeger 
->>>>>>> 8162bf89
     {
         models: ['6735/6736/6737'],
         icon: 'img/gira_4_buttons.png',
@@ -2595,11 +2273,7 @@
             states.button_action_press, states.button_action_release, states.action,
         ],
     },
-<<<<<<< HEAD
-
-=======
-    
->>>>>>> 8162bf89
+
     // Smart9
     {
         models: ['TS0041'],
@@ -2617,11 +2291,7 @@
             states.ts0043_right_hold, states.ts0043_middle_hold, states.ts0043_left_hold,
             states.voltage, states.battery,
         ],
-<<<<<<< HEAD
-    },
-=======
-    },    
->>>>>>> 8162bf89
+    },
     {
         models: ['S9TSZGB_3'],
         icon: 'img/smart9_s9tszgb-3.png',
@@ -2632,36 +2302,21 @@
             states.voltage, states.battery,
         ],
     },
-<<<<<<< HEAD
     // SmartThings
-=======
-    // SmartThings  
->>>>>>> 8162bf89
     {
         models: ['STS-IRM-250', 'STS-IRM-251'],
         icon: 'img/smartthings_motion.png',
         states: [states.occupancy, states.no_motion, states.temperature, states.voltage, states.battery, states.occupancy_timeout],
-<<<<<<< HEAD
     },
 
     // Moes
-=======
-    },    
-        
-    // Moes   
->>>>>>> 8162bf89
     {
         models: ['ZK-EU-2U'],
         icon: 'img/moes_ts0112.png',
         states: [states.state],
     },
-<<<<<<< HEAD
 
     // CR Smart Home
-=======
-	
-    // CR Smart Home	
->>>>>>> 8162bf89
     {
         models: ['TS0111'],
         icon: 'img/crts0111.png',
@@ -2680,11 +2335,7 @@
             states.temperature_alarm, states.humidity_alarm,
         ],
     },
-<<<<<<< HEAD
-
-=======
-	
->>>>>>> 8162bf89
+
     // Blaupunkt
     {
         models: ['SCM-S1'],
