--- conflicted
+++ resolved
@@ -1266,15 +1266,12 @@
         states: lightStatesWithColor,
         linkedStates: [comb.brightnessAndState],
     },
-<<<<<<< HEAD
-=======
     {
         models: ['FL 140 C'],
         icon: 'img/innr_flex_FL140C.png',
         states: lightStatesWithColor,
         linkedStates: [comb.brightnessAndState],
     },
->>>>>>> 2416638e
     // Lingan
     {
         models: ['SA-003-Zigbee'],
