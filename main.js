--- conflicted
+++ resolved
@@ -99,11 +99,7 @@
         let debugversion = '';
         try {
             const DebugIdentify = require('./debugidentify');
-<<<<<<< HEAD
-            debugverion = DebugIdentify.ReportIdentifier();
-=======
             debugversion = DebugIdentify.ReportIdentifier();
->>>>>>> c7b920b3
         }
         catch {
             debugversion = ' npm ...';
