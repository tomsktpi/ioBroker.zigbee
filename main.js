/**
 *
 * Zigbee devices adapter
 *
 */

/* jshint -W097 */// jshint strict:false
/*jslint node: true */
'use strict';

//process.env.DEBUG = 'zigbee*,cc-znp*';

const safeJsonStringify = require('./lib/json');
// you have to require the utils module and call adapter function
const fs = require('fs');
const utils = require('./lib/utils'); // Get common adapter utils
const ZShepherd = require('zigbee-shepherd');
const ZigbeeController = require('./lib/zigbeecontroller');
const deviceMapping = require('zigbee-shepherd-converters');
const statesMapping = require('./lib/devstates');
const SerialPort = require('serialport');

const groupConverters = [
    deviceMapping.toZigbeeConverters.on_off,
    deviceMapping.toZigbeeConverters.light_brightness,
    deviceMapping.toZigbeeConverters.light_colortemp,
    deviceMapping.toZigbeeConverters.light_color,
];

let devNum = 0;

let zbControl;
let adapter;

function startAdapter(options) {
    options = options || {};
    Object.assign(options, {
        name: 'zigbee',
        systemConfig: true,
        // is called when adapter shuts down - callback has to be called under any circumstances!
        unload: callback => {
            try {
                adapter.log.debug('cleaned everything up...');
                if (zbControl) {
                    zbControl.stop();
                    zbControl = undefined;
                }
                callback();
            } catch (e) {
                callback();
            }
        },

        stateChange: (id, state) => setDevChange(id, state)
    });

    adapter = new utils.Adapter(options);

    // Some message was sent to adapter instance over message box. Used by email, pushover, text2speech, ...
    adapter.on('message', obj => {
        if (typeof obj === 'object' && obj.command) {
            switch (obj.command) {
                case 'send':
                    // e.g. send email or pushover or whatever
                    adapter.log.debug('send command');
                    // Send response in callback if required
                    obj.callback && adapter.sendTo(obj.from, obj.command, 'Message received', obj.callback);
                    break;
                case 'letsPairing':
                    if (obj && obj.message && typeof obj.message === 'object') {
                        letsPairing(obj.from, obj.command, obj.message, obj.callback);
                    }
                    break;
                case 'getDevices':
                    if (obj && obj.message && typeof obj.message === 'object') {
                        getDevices(obj.from, obj.command, obj.callback);
                    }
                    break;
                case 'getMap':
                    if (obj && obj.message && typeof obj.message === 'object') {
                        getMap(obj.from, obj.command, obj.callback);
                    }
                    break;
                case 'renameDevice':
                    if (obj && obj.message && typeof obj.message === 'object') {
                        renameDevice(obj.from, obj.command, obj.message, obj.callback);
                    }
                    break;
                case 'groupDevices':
                    if (obj && obj.message && typeof obj.message === 'object') {
                        groupDevices(obj.from, obj.command, obj.message, obj.callback);
                    }
                    break;
                case 'deleteDevice':
                    if (obj && obj.message && typeof obj.message === 'object') {
                        deleteDevice(obj.from, obj.command, obj.message, obj.callback);
                    }
                    break;
                case 'listUart':
                    if (obj.callback) {
                        listSerial()
                            .then((ports) => {
                                adapter.log.debug('List of ports: ' + JSON.stringify(ports));
                                adapter.sendTo(obj.from, obj.command, ports, obj.callback);
                            });
                    }
                    break;
                case 'sendToZigbee':
                    sendToZigbee(obj);
                    break;
                case 'getLibData':
                    // e.g. zcl lists
                    if (obj && obj.message && typeof obj.message === 'object') {
                        getLibData(obj);
                    }
                    break;
                case 'updateGroups':
                    updateGroups(obj);
                    break;
                case 'getGroups':
                    getGroups(obj);
                    break;
                case 'reset':
                    zbControl.reset(obj.message.mode, function (err, data) {
                        adapter.sendTo(obj.from, obj.command, err, obj.callback);
                    });
                    break;
                default:
                    adapter.log.warn('Unknown message: ' + JSON.stringify(obj));
                    break;
            }
        }
        processMessages();
    });

    // is called when databases are connected and adapter received configuration.
    adapter.on('ready', () => main());

    return adapter;
}

function processMessages(ignore) {
    adapter.getMessage(function (err, obj) {
        if (obj) {
            !ignore && obj && obj.command === 'send' && processMessage(obj.message);
            processMessages();
        }
    });
}


// Because the only one port is occupied by first instance, the changes to other devices will be send with messages
function processMessage(message) {
    if (typeof message === 'string') {
        try {
            message = JSON.parse(message);
        } catch (err) {
            adapter.log.error('Cannot parse: ' + message);
        }
    }
}

// is called if a subscribed state changes
function setDevChange(id, state) {
    // you can use the ack flag to detect if it is status (true) or command (false)
    if (state && !state.ack) {
        adapter.log.debug('User stateChange ' + id + ' ' + JSON.stringify(state));
        // start = new Date();
        const devId = adapter.namespace + '.' + id.split('.')[2]; // iobroker device id
        let deviceId = '0x' + id.split('.')[2]; // zigbee device id
        const stateKey = id.split('.')[3];
        // adapter.log.info(`change ${id} to ${state.val} time: ${new Date() - start}`);
        adapter.getObject(devId, (err, obj) => {
            if (obj) {
                const modelId = obj.common.type;
                if (!modelId) return;
                if (modelId === 'group') {
                    deviceId = parseInt(deviceId.replace('0xgroup_', ''));
                }
                collectOptions(id.split('.')[2], modelId, options => {
                    publishFromState(deviceId, modelId, stateKey, state, options);
                });
            }
        });
    }
}

function listSerial() {
    return SerialPort.list()
        .then(ports =>
            ports.map(port => {
                return {comName: port.comName};
            })
        )
        .catch(err => {
            adapter.log.error(err);
            return [];
        });
}

function updateStateWithTimeout(dev_id, name, value, common, timeout, outValue) {
    updateState(dev_id, name, value, common);
    setTimeout(() => updateState(dev_id, name, outValue, common), timeout);
}

function updateState(devId, name, value, common) {
    adapter.getObject(devId, (err, obj) => {
        if (obj) {
            let new_common = {name: name};
            let id = devId + '.' + name;
            if (common) {
                if (common.name !== undefined) {
                    new_common.name = common.name;
                }
                if (common.type !== undefined) {
                    new_common.type = common.type;
                }
                if (common.unit !== undefined) {
                    new_common.unit = common.unit;
                }
                if (common.states !== undefined) {
                    new_common.states = common.states;
                }
                if (common.read !== undefined) {
                    new_common.read = common.read;
                }
                if (common.write !== undefined) {
                    new_common.write = common.write;
                }
                if (common.role !== undefined) {
                    new_common.role = common.role;
                }
                if (common.min !== undefined) {
                    new_common.min = common.min;
                }
                if (common.max !== undefined) {
                    new_common.max = common.max;
                }
                if (common.icon !== undefined) {
                    new_common.icon = common.icon;
                }
            }
            // check if state exist
            adapter.getObject(id, (err, stobj) => {
                let hasChanges = false;
                if (stobj) {
                    // update state - not change name and role (user can it changed)
                    delete new_common.name;
                    delete new_common.role;

                    // check whether any common property is different
                    if (stobj.common) {
                        for (const property in new_common) {
                            if (stobj.common.hasOwnProperty(property)) {
                                if (stobj.common[property] === new_common[property]) {
                                    delete new_common[property];
                                } else {
                                    hasChanges = true;
                                }
                            }
                        }
                    }
<<<<<<< HEAD
                } else hasChanges = true;
=======
                } else {
                    hasChanges = true;
                }
>>>>>>> 572fd8e0

                // only change object when any common property has changed
                if (hasChanges) {
                    adapter.extendObject(id, {type: 'state', common: new_common}, () => {
                        value !== undefined && adapter.setState(id, value, true);
                    });
                } else if (value !== undefined) {
                    adapter.setState(id, value, true);
                }

            });
        } else {
            adapter.log.debug('Wrong device ' + devId);
        }
    });
}

function renameDevice(from, command, msg, callback) {
    const id = msg.id, newName = msg.name;
    adapter.extendObject(id, {common: {name: newName}});
    adapter.sendTo(from, command, {}, callback);
}

function groupDevices(from, command, devGroups, callback) {
    for (const j in devGroups) {
        if (devGroups.hasOwnProperty(j)) {
            const id = `${j}.groups`;
            const groups = devGroups[j];

            adapter.setState(id, JSON.stringify(groups), true);
            const sysid = j.replace(adapter.namespace + '.', '0x');
            zbControl.removeDevFromAllGroups(sysid, () => {
                groups.forEach(groupId => {
                    zbControl.addDevToGroup(sysid, groupId);
                });
            });
        }
    }
    adapter.sendTo(from, command, {}, callback);
}

function deleteDeviceStates(devId, callback) {
    adapter.getStatesOf(devId, (err, states) => {
        if (!err && states) {
            states.forEach((state) => {
                adapter.deleteState(devId, null, state._id);
            });
        }
        adapter.deleteDevice(devId, (err) => {
            callback && callback();
        });
    });
}

function deleteDevice(from, command, msg, callback) {
    if (zbControl) {
        adapter.log.debug('deleteDevice message: ' + JSON.stringify(msg));
        const id = msg.id, sysid = id.replace(adapter.namespace + '.', '0x'),
            devId = id.replace(adapter.namespace + '.', '');
        adapter.log.debug('deleteDevice sysid: ' + sysid);
        //adapter.extendObject(id, {common: {name: newName}});
        const dev = zbControl.getDevice(sysid);
        if (!dev) {
            adapter.log.debug('Not found on shepherd!');
            adapter.log.debug('Try delete dev ' + devId + ' from iobroker.');
            deleteDeviceStates(devId, () => {
                adapter.sendTo(from, command, {}, callback);
            });
            return;
        }
        zbControl.remove(sysid, err => {
            if (!err) {
                adapter.log.debug('Successfully removed from shepherd!');
                deleteDeviceStates(devId, () => {
                    adapter.sendTo(from, command, {}, callback);
                });
            } else {
                adapter.log.debug('Error on remove! ' + err);
                adapter.log.debug('Try force remove!');
                zbControl.forceRemove(sysid, err => {
                    if (!err) {
                        adapter.log.debug('Force removed from shepherd!');
                        adapter.log.debug('Try delete dev ' + devId + ' from iobroker.');
                        deleteDeviceStates(devId, () => adapter.sendTo(from, command, {}, callback));
                    } else {
                        adapter.sendTo(from, command, {error: err}, callback);
                    }
                });
            }
        });
    } else {
        adapter.sendTo(from, command, {error: 'You need to save and start the adapter!'}, callback);
    }
}

function updateDev(dev_id, dev_name, model, callback) {
    const id = '' + dev_id;
    const modelDesc = statesMapping.findModel(model);
    const icon = (modelDesc && modelDesc.icon) ? modelDesc.icon : 'img/unknown.png';
    adapter.setObjectNotExists(id, {
        type: 'device',
        // actually this is an error, so device.common has no attribute type. It must be in native part
        common: {name: dev_name, type: model, icon: icon},
        native: {id: dev_id}
    }, () => {
        // update type and icon
        adapter.extendObject(id, {common: {type: model, icon: icon}}, callback);
    });
}

function onPermitJoining(joinTimeLeft) {
    adapter.setState('info.pairingCountdown', joinTimeLeft);
    // repeat until 0
    if (!joinTimeLeft) {
        // set pairing mode off
        adapter.setState('info.pairingMode', false);
    }
    logToPairing('Time left: ' + joinTimeLeft, true);
}

function letsPairing(from, command, message, callback) {
    if (zbControl) {
        let devId = 'all';
        if (message && message.id) {
            devId = getZBid(message.id);
        }
        // allow devices to join the network within 60 secs
        logToPairing('Pairing started ' + devId);
        zbControl.permitJoin(60, devId, err => {
            if (!err) {
                // set pairing mode on
                adapter.setState('info.pairingMode', true);
            }
        });
        adapter.sendTo(from, command, 'Start pairing!', callback);
    } else {
        adapter.sendTo(from, command, {error: 'You need to save and start the adapter before pairing!'}, callback);
    }
}

function getZBid(adapterDevId) {
    return '0x' + adapterDevId.split('.')[2];
}

function getMap(from, command, callback) {
    if (zbControl && zbControl.enabled()) {
        zbControl.getMap((networkmap) => {
            adapter.log.debug('getMap result: ' + JSON.stringify(networkmap));
            adapter.sendTo(from, command, networkmap, callback);
        });
    }
}

function getDevices(from, command, callback) {
    if (zbControl && zbControl.enabled()) {
        const pairedDevices = zbControl.getDevices();
        const groups = {};
        let rooms;
        adapter.getEnumsAsync('enum.rooms')
            .then(enums => {
                // rooms
                rooms = enums['enum.rooms'];
            })
            .then(() => {
                // get all adapter devices
                return adapter.getDevicesAsync()
            })
            .then(result => {
                // not groups
                return result.filter(devInfo => devInfo.common.type !== 'group')
            })
            .then(result => {
                // get device groups
                const chain = [];
                result.forEach(devInfo => {
                    if (devInfo._id) {
                        chain.push((res) => {
                            return adapter.getStateAsync(`${devInfo._id}.groups`)
                                .then(devGroups => {
                                    // fill groups info
                                    if (devGroups) {
                                        groups[devInfo._id] = JSON.parse(devGroups.val);
                                    }
                                    return res;
                                });
                        });
                    }
                });

                return chain.reduce((promiseChain, currentTask) =>
                    promiseChain.then(currentTask),
                    new Promise((resolve, reject) => resolve(result)));
            })
            .then(result => {
                // combine info
                const devices = [];
                result.forEach(devInfo => {
                    const id = getZBid(devInfo._id);
                    const modelDesc = statesMapping.findModel(devInfo.common.type);
                    devInfo.icon = (modelDesc && modelDesc.icon) ? modelDesc.icon : 'img/unknown.png';
                    devInfo.rooms = [];
                    for (const room in rooms) {
                        if (!rooms.hasOwnProperty(room) ||
                            !rooms[room] ||
                            !rooms[room].common ||
                            !rooms[room].common.members) {
                            continue;
                        }
                        if (rooms[room].common.members.indexOf(devInfo._id) !== -1) {
                            devInfo.rooms.push(rooms[room].common.name);
                        }
                    }
                    devInfo.info = zbControl.getDevice(id);
                    devInfo.paired = !!devInfo.info;
                    devInfo.groups = groups[devInfo._id];
                    devices.push(devInfo);
                });
                return devices;
            })
            .then(devices => {
                // append devices that paired but not created
                pairedDevices.forEach((device) => {
                    const exists = devices.find((dev) => device.ieeeAddr === getZBid(dev._id));
                    if (!exists) {
                        devices.push({
                            _id: device.ieeeAddr,
                            icon: 'img/unknown.png',
                            paired: true,
                            info: device,
                            common: {
                                name: undefined,
                                type: undefined,
                            },
                            native: {}
                        });
                    }
                });
                return devices;
            })
            .then(devices => {
                adapter.log.debug('getDevices result: ' + JSON.stringify(devices));
                adapter.sendTo(from, command, devices, callback);
            })
            .catch(err => {
                adapter.log.error('getDevices error: ' + JSON.stringify(err));
            });
    } else {
        adapter.sendTo(from, command, {error: 'You need save and run adapter before pairing!'}, callback);
    }
}

function newDevice(id, msg) {
    let dev = zbControl.getDevice(id);
    if (dev) {
        adapter.log.info('new dev ' + dev.ieeeAddr + ' ' + dev.nwkAddr + ' ' + dev.modelId);
        logToPairing('New device joined ' + dev.ieeeAddr + ' model ' + dev.modelId, true);
        updateDev(dev.ieeeAddr.substr(2), dev.modelId, dev.modelId, () =>
            syncDevStates(dev)
        );
    }
}

function leaveDevice(id, msg) {
    const devId = id.substr(2);
    adapter.log.debug('Try delete dev ' + devId + ' from iobroker.');
    deleteDeviceStates(devId);
}

function getLibData(obj) {
    const key = obj.message.key;
    const zclId = require('zcl-id');
    const result = {};
    if (key === 'cidList') {
        result.list = zclId._common.clusterId;
    } else if (key === 'attrIdList') {
        const cid = obj.message.cid;
        const attrList = zclId.attrList(cid);
        for (let i = 0; i < attrList.length; i++) {
            attrList[i].attrName = zclId.attr(cid, attrList[i].attrId).key;
        }
        result.list = attrList;
    } else if (key === 'cmdListFoundation') {
        result.list = zclId._common.foundation;
    } else if (key === 'cmdListFunctional') {
        const cid = zclId.cluster(obj.message.cid).key;
        result.list = null;
        const cluster = zclId._getCluster(cid);
        if (typeof cluster != 'undefined') {
            const extraCmd = cluster.cmd;
            result.list = extraCmd !== null ? extraCmd._enumMap : null;
        }
    } else if (key === 'respCodes') {
        result.list = zclId._common.status;
    } else if (key === 'typeList') {
        result.list = zclId._common.dataType;
    } else {
        return;
    }
    result.key = key;
    adapter.sendTo(obj.from, obj.command, result, obj.callback);
}

function sendToZigbee(obj) {
    const zclId = require('zcl-id');
    const devId = '0x' + obj.message.id.replace(adapter.namespace + '.', '');
    const ep = obj.message.ep ? parseInt(obj.message.ep) : null;
    const cid = obj.message.cid;
    const cmdType = obj.message.cmdType;
    let cmd;
    let zclData = obj.message.zclData;
    if (cmdType === 'functional') {
        cmd = (typeof obj.message.cmd === 'number') ? obj.message.cmd : zclId.functional(cid, obj.message.cmd).value;
    } else if (cmdType === 'foundation') {
        cmd = (typeof obj.message.cmd === 'number') ? obj.message.cmd : zclId.foundation(obj.message.cmd).value;
        if (!Array.isArray(zclData)) {
            // wrap object in array
            zclData = [zclData];
        }
    } else {
        adapter.sendTo(obj.from, obj.command, {localErr: 'Invalid cmdType'}, obj.callback);
        return;
    }

    const cfg = obj.message.hasOwnProperty('cfg') ? obj.message.cfg : null;

    for (let i = 0; i < zclData.length; i++) {
        const zclItem = zclData[i];
        // convert string items to number if needed
        if (typeof zclItem.attrId == 'string') {
            const intId = parseInt(zclItem.attrId);
            zclData[i].attrId = !isNaN(intId) ? intId : zclId.attr(cid, zclItem.attrId).value;
        }
        if (typeof zclItem.dataType == 'string') {
            const intType = parseInt(zclItem.dataType);
            zclData[i].dataType = !isNaN(intType) ? intType : zclId.attr(cid, zclItem.dataType).value;
        }
    }
    const publishTarget = zbControl.getDevice(devId) ? devId : zbControl.getGroup(parseInt(devId));
    if (!publishTarget) {
        adapter.sendTo(obj.from, obj.command, {localErr: 'Device or group ' + devId + ' not found!'}, obj.callback);
        return;
    }
    if (!cid || typeof cmd !== 'number') {
        adapter.sendTo(obj.from, obj.command, {localErr: 'Incomplete data (cid or cmd)'}, obj.callback);
        return;
    }
    adapter.log.debug('Ready to send (ep: ' + ep + ', cid: ' + cid + ' cmd, ' + cmd + ' zcl: ' + JSON.stringify(zclData) + ')');

    try {
        zbControl.publish(publishTarget, cid, cmd, zclData, cfg, ep, cmdType, (err, msg) => {
            // map err and msg in one object for sendTo
            const result = {};
            result.msg = msg;
            if (err) {
                // err is an instance of Error class, it cannot be forwarded to sendTo, just get message (string)
                result.err = err.message;
            }
            adapter.sendTo(obj.from, obj.command, result, obj.callback);
        });
    } catch (exception) {
        // report exceptions
        // happens for example if user tries to send write command but did not provide value/type
        // we dont want to check this errors ourselfs before publish, but let shepherd handle this
        adapter.log.error('SendToZigbee failed! (' + exception + ')');
        adapter.sendTo(obj.from, obj.command, {err: exception}, obj.callback);

        // Note: zcl-packet/lib/foundation.js throws correctly
        // 'Error: Payload of commnad: write must have dataType property.',
        // but only at first time. If user sends same again no exception anymore
        // not sure if bug in zigbee-shepherd or zcl-packet
    }
}

function updateGroups(obj) {
    const groups = obj.message;
    adapter.setState('info.groups', JSON.stringify(groups), true);
    syncGroups(groups);
    adapter.sendTo(obj.from, obj.command, 'ok', obj.callback);
}

function getGroups(obj) {
    adapter.getState('info.groups', (err, groupsState) => {
        const groups = (groupsState && groupsState.val) ? JSON.parse(groupsState.val) : {};
        adapter.log.debug('getGroups result: ' + JSON.stringify(groups));
        adapter.sendTo(obj.from, obj.command, groups, obj.callback);
    });
}

function syncGroups(groups) {
    const chain = [];
    // recreate groups
    //zbControl.removeAllGroup();
    //zbControl.getGroups();
    const usedGroupsIds = [];
    for (const j in groups) {
        if (groups.hasOwnProperty(j)) {
            const id = `group_${j}`,
                name = groups[j];
            chain.push(new Promise((resolve, reject) => {
                adapter.setObjectNotExists(id, {
                    type: 'device',
                    common: {name: name, type: 'group'},
                    native: {id: j}
                }, () => {
                    adapter.extendObject(id, {common: {type: 'group'}});
                    // create writable states for groups from their devices
                    for (const stateInd in statesMapping.groupStates) {
                        if (!statesMapping.groupStates.hasOwnProperty(stateInd)) continue;
                        const statedesc = statesMapping.groupStates[stateInd];
                        const common = {
                            name: statedesc.name,
                            type: statedesc.type,
                            unit: statedesc.unit,
                            read: statedesc.read,
                            write: statedesc.write,
                            icon: statedesc.icon,
                            role: statedesc.role,
                            min: statedesc.min,
                            max: statedesc.max,
                        };
                        updateState(id, statedesc.id, undefined, common);
                    }
                    resolve();
                });
            }));
            usedGroupsIds.push(parseInt(j));
        }
    }
    chain.push(new Promise((resolve, reject) => {
        zbControl.removeUnusedGroups(usedGroupsIds, () => {
            usedGroupsIds.forEach(j => {
                const id = `group_${j}`;
                zbControl.addGroup(j, id);
            });
            resolve();
        });
    }));
    chain.push(new Promise((resolve, reject) => {
        // remove unused adpter groups
        adapter.getDevices((err, devices) => {
            if (!err) {
                devices.forEach((dev) => {
                    if (dev.common.type === 'group') {
                        const groupid = parseInt(dev.native.id);
                        if (!usedGroupsIds.includes(groupid)) {
                            deleteDeviceStates(`group_${groupid}`);
                        }
                    }
                });
            }
            resolve();
        });
    }));
    Promise.all(chain);
}

function onReady() {
    return new Promise(function (resolve, reject) {
        resolve();
    }).then(() => {
        adapter.setState('info.connection', true);

        if (adapter.config.disableLed) {
            zbControl.disableLed();
        }

        // update pairing State
        adapter.setState('info.pairingMode', false);
    }).then(() => {
        return adapter.getStateAsync('info.groups')
            .then((groupsState) => {
                const groups = (groupsState && groupsState.val) ? JSON.parse(groupsState.val) : {};
                syncGroups(groups);
            });
    }).then(() => {
        const chain = [];
        // get and list all registered devices (not in ioBroker)
        let activeDevices = zbControl.getAllClients();
        adapter.log.debug('Current active devices:');
        zbControl.getDevices().forEach(device => adapter.log.debug(safeJsonStringify(device)));
        activeDevices.forEach(device => {
            devNum = devNum + 1;
            adapter.log.info(devNum + ' ' + getDeviceStartupLogMessage(device));

            // update dev and states
            chain.push(new Promise((resolve, reject) => {
                updateDev(device.ieeeAddr.substr(2), device.modelId, device.modelId, () => {
                    syncDevStates(device);
                    resolve();
                });
            }));
            configureDevice(device);
        });
        Promise.all(chain);
    });
}

function getDeviceStartupLogMessage(device) {
    let type = 'unknown';
    let friendlyDevice = {model: 'unkown', description: 'unknown'};
    const mappedModel = deviceMapping.findByZigbeeModel(device.modelId);
    if (mappedModel) {
        friendlyDevice = mappedModel;
    }

    if (device.type) {
        type = device.type;
    }

    return `(${device.ieeeAddr}): ${friendlyDevice.model} - ` +
        `${friendlyDevice.vendor} ${friendlyDevice.description} (${type})`;
}

function configureDevice(device) {
    // Configure reporting for this device.
    const ieeeAddr = device.ieeeAddr;
    if (ieeeAddr && device.modelId) {
        const mappedModel = deviceMapping.findByZigbeeModel(device.modelId);

        if (mappedModel && mappedModel.configure) {
            mappedModel.configure(ieeeAddr, zbControl.shepherd, zbControl.getCoordinator(), (ok, msg) => {
                if (ok) {
                    adapter.log.info(`Successfully configured ${ieeeAddr}`);
                } else {
                    adapter.log.warn(`Failed to configure ${ieeeAddr} ` + device.modelId);
                }
            });
        }
    }
}

function onLog(level, msg, data) {
    if (msg) {
        let logger = adapter.log.info;
        switch (level) {
            case 'error':
                logger = adapter.log.error;
                if (data)
                    data = data.toString();
                logToPairing('Error: ' + msg + '. ' + data);
                break;
            case 'debug':
                logger = adapter.log.debug;
                break;
            case 'info':
                logger = adapter.log.info;
                break;
        }
        if (data) {
            if (typeof data === 'string') {
                logger(msg + '. ' + data);
            } else {
                logger(msg + '. ' + safeJsonStringify(data));
            }
        } else {
            logger(msg);
        }
    }
}

function logToPairing(message, ignoreJoin) {
    if (zbControl) {
        const info = zbControl.getInfo();
        if (ignoreJoin || info.joinTimeLeft > 0) {
            adapter.setState('info.pairingMessage', message);
        }
    }
}

function publishFromState(deviceId, modelId, stateKey, state, options) {
    let stateDesc, model, mappedModel = {}, stateModel = {}, device;
    if (modelId === 'group') {
        model = 'group';
        mappedModel.toZigbee = groupConverters;
        // find state for set
        stateDesc = statesMapping.groupStates.find((statedesc) => stateKey === statedesc.id);
        device = zbControl.getGroup(deviceId);
    } else {
        mappedModel = deviceMapping.findByZigbeeModel(modelId);
        if (!mappedModel) {
            adapter.log.error('Unknown device model ' + modelId);
            return;
        }
        model = mappedModel.model;
        stateModel = statesMapping.findModel(modelId);
        if (!stateModel) {
            adapter.log.error('Device ' + deviceId + ' "' + modelId + '" not described in statesMapping.');
            return;
        }
        // find state for set
        stateDesc = stateModel.states.find(statedesc => stateKey === statedesc.id);
        device = zbControl.getDevice(deviceId);
    }
    if (!stateDesc) {
        adapter.log.error(`No state available for '${model}' with key '${stateKey}'`);
        return;
    }

    const value = state.val;
    if (value === undefined || value === '')
        return;

    let stateList = [{stateDesc: stateDesc, value: value, index: 0, timeout: 0}];
    if (stateModel.linkedStates) {
        stateModel.linkedStates.forEach((linkedFunct) => {
            const res = linkedFunct(stateDesc, value, options, adapter.config.disableQueue);
            if (res) {
                stateList = stateList.concat(res);
            }
        });
        // sort by index
        stateList.sort((a, b) => {
            return a.index - b.index;
        });
    }

    // holds the states for for read after write requests
    let readAfterWriteStates = [];
    if (stateModel.readAfterWriteStates) {
        stateModel.readAfterWriteStates.forEach((readAfterWriteStateDesc) => {
            readAfterWriteStates = readAfterWriteStates.concat(readAfterWriteStateDesc.id);
        });
    }

    const devEp = mappedModel.hasOwnProperty('ep') ? mappedModel.ep(device) : null;
    if (modelId !== 'group') {
        device = deviceId;
    }

    stateList.forEach((changedState) => {
        const stateDesc = changedState.stateDesc;
        const value = changedState.value;

        if (stateDesc.isOption) {
            // acknowledge state with given value
            acknowledgeState(deviceId, modelId, stateDesc, value);
            return;
        }

        const converter = mappedModel.toZigbee.find((c) => c.key.includes(stateDesc.prop) || c.key.includes(stateDesc.setattr) || c.key.includes(stateDesc.id));
        if (!converter) {
            adapter.log.error(`No converter available for '${mappedModel.model}' with key '${stateKey}'`);
            return;
        }

        const preparedValue = (stateDesc.setter) ? stateDesc.setter(value, options) : value;
        const preparedOptions = (stateDesc.setterOpt) ? stateDesc.setterOpt(value, options) : {};

        let syncStateList = [];
        if (stateModel.syncStates) {
            stateModel.syncStates.forEach((syncFunct) => {
                const res = syncFunct(stateDesc, value, options);
                if (res) {
                    syncStateList = syncStateList.concat(res);
                }
            });
        }

        const epName = stateDesc.epname !== undefined ? stateDesc.epname : (stateDesc.prop || stateDesc.id);
        const ep = devEp ? devEp[epName] : null;
        const key = stateDesc.setattr || stateDesc.prop || stateDesc.id;
        const message = converter.convert(key, preparedValue, preparedOptions, 'set');
        if (!message) {
            // acknowledge state with given value
            acknowledgeState(deviceId, modelId, stateDesc, value);
            return;
        }

        adapter.log.debug(`publishFromState: deviceId=${deviceId}, message=${safeJsonStringify(message)}`);

        if (adapter.config.disableQueue) {
            zbControl.publishDisableQueue(deviceId, message.cid, message.cmd, message.zclData, message.cfg, ep, message.cmdType, (err) => {
                if (err) {
                    // nothing to do in error case
                } else {
                    // acknowledge state with given value
                    acknowledgeState(deviceId, modelId, stateDesc, value);
                    // process sync state list
                    processSyncStatesList(deviceId, modelId, syncStateList);
                }
            });
        } else {
            // wait a timeout for write
            setTimeout(() => {
                zbControl.publish(device, message.cid, message.cmd, message.zclData, message.cfg, ep, message.cmdType, (err) => {
                    if (err) {
                        // nothing to do in error case
                    } else if (modelId === 'group') {
                        // acknowledge state with given value
                        acknowledgeState(deviceId, modelId, stateDesc, value);
                    } else if (readAfterWriteStates.includes(key)) {
                        // wait a timeout for read state value after write
                        adapter.log.debug(`Read timeout for cmd '${message.cmd}' is ${message.readAfterWriteTime}`);
                        setTimeout(() => {
                            const readMessage = converter.convert(stateKey, preparedValue, preparedOptions, 'get');
                            if (readMessage) {
                                adapter.log.debug('read message: ' + safeJsonStringify(readMessage));
                                zbControl.publish(device, readMessage.cid, readMessage.cmd, readMessage.zclData, readMessage.cfg, ep, readMessage.cmdType, (err, resp) => {
                                    if (err) {
                                        // nothing to do in error case
                                    } else {
                                        // read value from response
                                        let readValue = readValueFromResponse(stateDesc, resp);
                                        if (readValue !== undefined && readValue !== null) {
                                            // acknowledge state with read value
                                            acknowledgeState(deviceId, modelId, stateDesc, readValue);
                                            // process sync state list
                                            processSyncStatesList(deviceId, modelId, syncStateList);
                                        }
                                    }
                                });
                            } else {
                                // acknowledge state with given value
                                acknowledgeState(deviceId, modelId, stateDesc, value);
                                // process sync state list
                                processSyncStatesList(deviceId, modelId, syncStateList);
                            }
                        }, (message.readAfterWriteTime || 10)); // a slight offset between write and read is needed
                    } else {
                        // acknowledge state with given value
                        acknowledgeState(deviceId, modelId, stateDesc, value);
                        // process sync state list
                        processSyncStatesList(deviceId, modelId, syncStateList);
                    }
                });
            }, changedState.timeout);
        }
    });
}

function acknowledgeState(deviceId, modelId, stateDesc, value) {
    if (modelId === 'group') {
        let stateId = adapter.namespace + '.group_' + deviceId + '.' + stateDesc.id;
        adapter.setState(stateId, value, true);
    } else {
        let stateId = adapter.namespace + '.' + deviceId.replace('0x', '') + '.' + stateDesc.id;
        adapter.setState(stateId, value, true);
    }
}

function processSyncStatesList(deviceId, modelId, syncStateList) {
    syncStateList.forEach((syncState) => {
        acknowledgeState(deviceId, modelId, syncState.stateDesc, syncState.value);
    });
}

function readValueFromResponse(stateDesc, resp) {
    adapter.log.debug('read response: ' + safeJsonStringify(resp));
    // check if response is an array with at least one element
    if (resp && Array.isArray(resp) && resp.length > 0) {
        if (stateDesc.readResponse) {
            // use readResponse function from state to get object value
            return stateDesc.readResponse(resp);
        } else if (resp.length === 1) {
            // simple default implementation for response with just one response object
            let respObj = resp[0];
            if (respObj.status === 0 && respObj.attrData !== undefined && respObj.attrData !== null) {
                if (stateDesc.type === 'number') {
                    // return number from attrData
                    return respObj.attrData;
                } else if (stateDesc.type === 'boolean') {
                    // return attrData converted into boolean
                    return (respObj.attrData === 1);
                }
            }
        }
    }
}

function publishToState(devId, modelID, model, payload) {
    const stateModel = statesMapping.findModel(modelID);
    if (!stateModel) {
        adapter.log.debug('Device ' + devId + ' "' + modelID + '" not described in statesMapping.');
        return;
    }
    // find states for payload
    const states = statesMapping.commonStates.concat(
        stateModel.states.filter((statedesc) => payload.hasOwnProperty(statedesc.prop || statedesc.id))
    );
    for (const stateInd in states) {
        const statedesc = states[stateInd];
        let value;
        if (statedesc.getter) {
            value = statedesc.getter(payload);
        } else {
            value = payload[statedesc.prop || statedesc.id]
        }
        // checking value
        if (value === undefined) continue;

        const common = {
            name: statedesc.name,
            type: statedesc.type,
            unit: statedesc.unit,
            read: statedesc.read,
            write: statedesc.write,
            icon: statedesc.icon,
            role: statedesc.role,
            min: statedesc.min,
            max: statedesc.max,
        };
        // if need return value to back after timeout
        if (statedesc.isEvent) {
            updateStateWithTimeout(devId, statedesc.id, value, common, 300, !value);
        } else {
            if (statedesc.prepublish) {
                collectOptions(devId, modelID, (options) => {
                    statedesc.prepublish(devId, value, (newvalue) => {
                        updateState(devId, statedesc.id, newvalue, common);
                    }, options);
                });
            } else {
                updateState(devId, statedesc.id, value, common);
            }
        }
    }
}

function syncDevStates(dev) {
    const devId = dev.ieeeAddr.substr(2),
        modelId = dev.modelId,
        hasGroups = dev.type === 'Router';
    // devId - iobroker device id
    const stateModel = statesMapping.findModel(modelId);
    if (!stateModel) {
        adapter.log.debug('Device ' + devId + ' "' + modelId + '" not described in statesMapping.');
        return;
    }
    const states = statesMapping.commonStates.concat(stateModel.states)
        .concat((hasGroups) ? [statesMapping.groupsState] : []);

    for (const stateInd in states) {
        if (!states.hasOwnProperty(stateInd)) continue;

        const statedesc = states[stateInd];

        // Filter out non routers or devices that are battery driven for the availability flag
        if (statedesc.id === 'available')
            if (!(dev.type === 'Router') || dev.powerSource === 'Battery')
                continue;

        const common = {
            name: statedesc.name,
            type: statedesc.type,
            unit: statedesc.unit,
            read: statedesc.read,
            write: statedesc.write,
            icon: statedesc.icon,
            role: statedesc.role,
            min: statedesc.min,
            max: statedesc.max,
        };
        updateState(devId, statedesc.id, undefined, common);
    }
}

function collectOptions(devId, modelId, callback) {
    let states;
    // find model states for options and get it values
    if (modelId === 'group') {
        states = statesMapping.groupStates.filter((statedesc) => statedesc.isOption || statedesc.inOptions);
    } else {
        const mappedModel = deviceMapping.findByZigbeeModel(modelId);
        if (!mappedModel) {
            adapter.log.error('Unknown device model ' + modelId);
            callback();
            return;
        }
        const stateModel = statesMapping.findModel(modelId);
        if (!stateModel) {
            adapter.log.error('Device ' + devId + ' "' + modelId + '" not described in statesMapping.');
            callback();
            return;
        }
        states = stateModel.states.filter(statedesc => statedesc.isOption || statedesc.inOptions);
    }
    if (!states) {
        callback();
        return;
    }
    let result = {};
    let cnt = 0, len = states.length;
    states.forEach(statedesc => {
        const id = adapter.namespace + '.' + devId + '.' + statedesc.id;
        adapter.getState(id, (err, state) => {
            cnt = cnt + 1;
            if (!err && state) {
                result[statedesc.id] = state.val;
            }
            if (cnt === len) {
                callback(result);
            }
        });
    });
    if (!len) callback();
}

function onDevEvent(type, devId, message, data) {
    switch (type) {
        case 'interview':
            adapter.log.debug('Device ' + devId + ' try to connect ' + safeJsonStringify(data));
            logToPairing('Interview state: step ' + data.currentEp + '/' + data.totalEp + '. progress: ' + data.progress + '%', true);
            break;
        case 'msg':
            adapter.log.debug('Device ' + devId + ' incoming event:' + safeJsonStringify(message));
            // Map Zigbee modelID to vendor modelID.
            const mModel = deviceMapping.findByZigbeeModel(data.modelId);


            let payload = {};
            if (message.hasOwnProperty('linkquality')) {
                payload.linkquality = message.linkquality;
            }

            if (message.hasOwnProperty('available')) {
                payload.available = message.available;
            }

            adapter.log.debug('Publish ' + safeJsonStringify(payload));
            publishToState(devId.substr(2), data.modelId, mModel, payload);
            break;

        default:
            adapter.log.debug('Device ' + devId + ' emit event ' + type + ' with data:' + safeJsonStringify(message.data));

            // ignore if remaining time is set in event, cause that's just an intermediate value
            if (message.data.data && message.data.data.remainingTime) {
                adapter.log.debug('Found remaining time ' + message.data.data.remainingTime + ', so skip event');
                return;
            }

            // Map Zigbee modelID to vendor modelID.
            const modelID = data.modelId;
            const mappedModel = deviceMapping.findByZigbeeModel(modelID);
            // Find a conveter for this message.
            const cid = data.cid;
            if (!mappedModel) {
                adapter.log.error('Unknown device model ' + modelID + ' emit event ' + type + ' with data:' + safeJsonStringify(message.data));
                return;
            }
            const converters = mappedModel.fromZigbee.filter(c => c.cid === cid && c.type === type);
            if (!converters.length) {
                adapter.log.error(
                    `No converter available for '${mappedModel.model}' with cid '${cid}' and type '${type}'`
                );
                return;
            }
            converters.forEach((converter) => {
                const publish = (payload) => {
                    // Don't cache messages with click and action.
                    const cache = !payload.hasOwnProperty('click') && !payload.hasOwnProperty('action');
                    adapter.log.debug('Publish ' + safeJsonStringify(payload));
                    if (payload) {
                      publishToState(devId.substr(2), modelID, mappedModel, payload);
                    }
                };

                collectOptions(devId.substr(2), modelID, (options) => {
                    const payload = converter.convert(mappedModel, message, publish, options);
                    if (payload) {
                        // Add device linkquality.
                        if (message.linkquality) {
                            payload.linkquality = message.linkquality;
                        }
                        publish(payload);
                    }
                });
            });
            break;
    }
}


function main() {
    // file path for ZShepherd
    const dbDir = utils.controllerDir + '/' + adapter.systemConfig.dataDir + adapter.namespace.replace('.', '_');
    if (!fs.existsSync(dbDir)) fs.mkdirSync(dbDir);
    const port = adapter.config.port;
    const panID = parseInt(adapter.config.panID ? adapter.config.panID : 0x1a62);
    const channel = parseInt(adapter.config.channel ? adapter.config.channel : 11);
    if (!port) {
        adapter.log.error('Serial port not selected! Go to settings page.');
        return;
    }
    adapter.log.info('Start on port: ' + port + ' with panID ' + panID + ' channel ' + channel);
    adapter.log.info('Queue is: ' + !adapter.config.disableQueue);
    adapter.getState('info.groups', (err, groupsState) => {
        if (!groupsState) {
            adapter.extendObject('info.groups', {
                type: 'state',
                common: {name: 'Groups', type: 'string', read: true, write: false}
            }, () =>
                adapter.setState('info.groups', JSON.stringify(adapter.config.groups || {}), true));
        }
    });

    let shepherd = new ZShepherd(port, {
        net: {panId: panID, channelList: [channel]},
        sp: {baudRate: 115200, rtscts: false},
        dbPath: dbDir + '/shepherd.db'
    });
    // create controller and handlers
    zbControl = new ZigbeeController(shepherd);
    zbControl.on('log', onLog);
    zbControl.on('ready', onReady);
    zbControl.on('new', newDevice);
    zbControl.on('leave', leaveDevice);
    zbControl.on('join', onPermitJoining);
    zbControl.on('event', onDevEvent);

    if (adapter.log.level === 'debug') {
        const oldStdOut = process.stdout.write.bind(process.stdout);
        const oldErrOut = process.stderr.write.bind(process.stderr);
        process.stdout.write = function (logs) {
            if (adapter && adapter.log && adapter.log.debug) {
                adapter.log.debug(logs.replace(/(\r\n\t|\n|\r\t)/gm, ""));
            }
            oldStdOut(logs);
        };
        process.stderr.write = function (logs) {
            if (adapter && adapter.log && adapter.log.debug) {
                adapter.log.debug(logs.replace(/(\r\n\t|\n|\r\t)/gm, ""));
            }
            oldErrOut(logs);
        };
    }
    // before start reset coordinator
    zbControl.reset('soft', (err, data) =>
        adapter.log.info('Reset coordinator'));

    // start the server
    zbControl.start(err => err && adapter.setState('info.connection', false));

    // in this template all states changes inside the adapters namespace are subscribed
    adapter.subscribeStates('*');

    processMessages(true);
}

// If started as allInOne/compact mode => return function to create instance
if (module && module.parent) {
    module.exports = startAdapter;
} else {
    // or start the instance directly
    startAdapter();
}<|MERGE_RESOLUTION|>--- conflicted
+++ resolved
@@ -260,13 +260,9 @@
                             }
                         }
                     }
-<<<<<<< HEAD
-                } else hasChanges = true;
-=======
                 } else {
                     hasChanges = true;
                 }
->>>>>>> 572fd8e0
 
                 // only change object when any common property has changed
                 if (hasChanges) {
