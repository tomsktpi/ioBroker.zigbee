/**
 *
 * Zigbee devices adapter
 *
 */
'use strict';

let debug;
try {
    debug = require('zigbee-herdsman/node_modules/debug');
} catch (e) {
    debug = require('debug');
}
const originalLogMethod = debug.log;

const safeJsonStringify = require('./lib/json');
const fs = require('fs');
const pathLib = require('path');
const utils = require('@iobroker/adapter-core'); // Get common adapter utils
const SerialListPlugin = require('./lib/seriallist');
const CommandsPlugin = require('./lib/commands');
const GroupsPlugin = require('./lib/groups');
const NetworkMapPlugin = require('./lib/networkmap');
const DeveloperPlugin = require('./lib/developer');
const BindingPlugin = require('./lib/binding');
const OtaPlugin = require('./lib/ota');
const BackupPlugin = require('./lib/backup');
const ZigbeeController = require('./lib/zigbeecontroller');
const StatesController = require('./lib/statescontroller');
const ExcludePlugin = require('./lib/exclude');
const zigbeeHerdsmanConverters = require('zigbee-herdsman-converters');
const vm = require('vm');

const createByteArray = function (hexString) {
    const bytes = [];
    for (let c = 0; c < hexString.length; c += 2) {
        bytes.push(parseInt(hexString.substr(c, 2), 16));
    }
    return bytes;
};

const E_INFO=1;
const E_DEBUG=2;
const E_WARN=3;
const E_ERROR=4;

const errorCodes = {
    9999: { severity:E_INFO, message:'No response'},
    233: { severity:E_DEBUG, message:'MAC NO ACK'},
    205: { severity:E_WARN, message:'No network route'},
    134: { severity:E_WARN, message:'Unnsupported Attribute'},
};


class Zigbee extends utils.Adapter {
    /**
     * @param {Partial<ioBroker.AdapterOptions>} [options={}]
     */
    constructor(options) {
        super(Object.assign(options || {}, {
            dirname: __dirname.indexOf('node_modules') !== -1 ? undefined : __dirname,
            name: 'zigbee',
            systemConfig: true,
        }));
        this.on('ready', this.onReady.bind(this));
        this.on('unload', this.onUnload.bind(this));
        this.on('message', this.onMessage.bind(this));

        this.query_device_block = [];

        this.stController = new StatesController(this);
        this.stController.on('log', this.onLog.bind(this));
        this.stController.on('changed', this.publishFromState.bind(this));
        this.plugins = [
            new SerialListPlugin(this),
            new CommandsPlugin(this),
            new GroupsPlugin(this),
            new NetworkMapPlugin(this),
            new DeveloperPlugin(this),
            new BindingPlugin(this),
            new ExcludePlugin(this),
            new OtaPlugin(this),
            new BackupPlugin(this),
        ];
    }

    async onMessage(obj) {
        if (typeof obj === 'object' && obj.command) {
            switch (obj.command) {
                case 'SendToDevice': {
                    let rv = {
                        success: false,
                        loc:-1,
                    };
                    try {
                        rv = await this.SendPayload(obj.message);
                    }
                    catch (e) {
                        rv.error = e;
                    }
                    this.sendTo(obj.from, obj.command, rv, obj.callback);
                    break;
                }
            }
        }
    }

    filterError(errormessage, message, error) {
        if (error.code === undefined)
        {
            let em =  error.stack.match(/failed \((.+?)\) at/);
            if (!em) em = error.stack.match(/failed \((.+?)\)/);
            this.log.error(`${message} no error code (${(em ? em[1]:'undefined')})`);
            this.log.debug(`Stack trace for ${em}: ${error.stack}`);
            return;
        }
        const ecode = errorCodes[error.code];
        if (ecode === undefined) {
            this.log.error(errormessage);
            return;
        }
        switch (ecode.severity) {
            case E_INFO: this.log.info(`${message}: Code ${error.code} (${ecode.message})`);
                break;
            case E_DEBUG: this.log.debug(`${message}: Code ${error.code} (${ecode.message})`);
                break;
            case E_WARN: this.log.warn(`${message}: Code ${error.code} (${ecode.message})`);
                break;
            case E_ERROR: this.log.error(`${message}: Code ${error.code} (${ecode.message})`);
                break;
            default: this.log.error(`${message}: Code ${error.code} (malformed error)`);
        }
    }

    debugLog (data) {
        this.log.debug(data.slice(data.indexOf('zigbee-herdsman')));
    }

    async onReady() {
        if (this.config.debugHerdsman) {
            debug.log = this.debugLog.bind(this);
            debug.enable('zigbee-herdsman*');
        }

        // external converters
        this.applyExternalConverters();
        // get exclude list from object
        this.getState('exclude.all', (err, state) => {
            this.stController.getExcludeExposes(state);
        });

        this.subscribeStates('*');
        // set connection false before connect to zigbee
        this.setState('info.connection', false);
        const zigbeeOptions = this.getZigbeeOptions();
        this.zbController = new ZigbeeController();
        this.zbController.on('log', this.onLog.bind(this));
        this.zbController.on('ready', this.onZigbeeAdapterReady.bind(this));
        this.zbController.on('disconnect', this.onZigbeeAdapterDisconnected.bind(this));
        this.zbController.on('new', this.newDevice.bind(this));
        this.zbController.on('leave', this.leaveDevice.bind(this));
        this.zbController.on('pairing', this.onPairing.bind(this));
        this.zbController.on('event', this.onZigbeeEvent.bind(this));
        this.zbController.on('msg', this.onZigbeeEvent.bind(this));
        this.zbController.on('publish', this.publishToState.bind(this));
        this.zbController.configure(zigbeeOptions);
        await this.callPluginMethod('configure', [zigbeeOptions]);

        this.reconnectCounter = 1;
        this.doConnect();
    }

    * getExternalDefinition() {
        if (this.config.external === undefined) {
            return;
        }
        const extfiles = this.config.external.split(';');
        for (const moduleName of extfiles) {
            if (!moduleName) continue;
            this.log.info(`Apply converter from module: ${moduleName}`);
            const sandbox = {
                require,
                module: {},
            };
            const converterCode = fs.readFileSync(moduleName, {encoding: 'utf8'});
            vm.runInNewContext(converterCode, sandbox);
            const converter = sandbox.module.exports;
            if (Array.isArray(converter)) {
                for (const item of converter) {
                    yield item;
                }
            } else {
                yield converter;
            }
        }
    }

    applyExternalConverters(){
        for (const definition of this.getExternalDefinition()) {
            const toAdd = {...definition};
            delete toAdd['homeassistant'];
            zigbeeHerdsmanConverters.addDeviceDefinition(toAdd);
        }
    }

    async doConnect() {
        let debugversion = '';
        try {
            const DebugIdentify = require('./debugidentify');
            debugversion = DebugIdentify.ReportIdentifier();
        }
        catch {
            debugversion = ' npm ...';
        }

        // installed version
        let gitVers = '';
        try {
            this.log.info('Starting Zigbee ' + debugversion);

            await this.getForeignObject('system.adapter.' + this.namespace, (err, obj) => {
                if (!err && obj && obj.common.installedFrom && obj.common.installedFrom.includes('://')) {
                    const instFrom = obj.common.installedFrom;
                    gitVers = gitVers + instFrom.replace('tarball','commit');
                } else {
                    gitVers = obj.common.installedFrom;
                }
                this.log.info('Installed Version: ' + gitVers );
            });

            await this.zbController.start();
        } catch (error) {
            this.setState('info.connection', false);
            this.log.error(`Failed to start Zigbee`);
            if (error.stack) {
                this.log.error(error.stack);
            } else {
                this.log.error(error);
            }
            if (this.reconnectCounter > 0) {
                this.tryToReconnect();
            }
        }
    }

    async onZigbeeAdapterDisconnected() {
        this.reconnectCounter = 5;
        this.log.error('Adapter disconnected, stopping');
        this.setState('info.connection', false);
        await this.callPluginMethod('stop');
        this.tryToReconnect();
    }

    tryToReconnect() {
        this.reconnectTimer = setTimeout(()=>{
            if (this.config.port.indexOf('tcp://') !== -1) {
                // Controller connect though WiFi.
                // Unlikely USB dongle, connection broken may only caused user unpluged the dongle,
                // WiFi connected gateway is possible that device connection is broken caused by
                // AP issue or Zigbee gateway power is turned off unexpectedly.
                // So try to reconnect gateway every 10 seconds all the time.
                this.log.info(`Try to reconnect.`);
            } else {
                this.log.info(`Try to reconnect. ${this.reconnectCounter} attempts left`);
                this.reconnectCounter -= 1;
            }
            this.doConnect();
        }, 10*1000); // every 10 seconds
    }

    async onZigbeeAdapterReady() {
        if (this.reconnectTimer) clearTimeout(this.reconnectTimer);
        this.log.info(`Zigbee started`);
        // https://github.com/ioBroker/ioBroker.zigbee/issues/668
        const extPanIdFix = this.config.extPanIdFix ? this.config.extPanIdFix : false;
        if (!extPanIdFix) {
            const configExtPanId = this.config.extPanID ? '0x'+this.config.extPanID.toLowerCase() : '0xdddddddddddddddd';
            let networkExtPanId = (await this.zbController.herdsman.getNetworkParameters()).extendedPanID;
            let needChange = false;
            this.log.debug(`Config value ${configExtPanId} : Network value ${networkExtPanId}`);
            const adapterType = this.config.adapterType || 'zstack';
            if (adapterType === 'zstack') {
                if (configExtPanId != networkExtPanId) {
                    // try to read from nvram
                    const result = await this.zbController.herdsman.adapter.znp.request(
                        1, // Subsystem.SYS
                        'osalNvRead',
                        {
                            id: 45, // EXTENDED_PAN_ID
                            len: 0x08,
                            offset: 0x00,
                        },
                        null, [
                            0, // ZnpCommandStatus.SUCCESS
                            2, // ZnpCommandStatus.INVALID_PARAM
                        ]
                    );
                    const nwExtPanId = '0x'+result.payload.value.reverse().toString('hex');
                    this.log.debug(`Config value ${configExtPanId} : nw value ${nwExtPanId}`);
                    if (configExtPanId != nwExtPanId) {
                        networkExtPanId = nwExtPanId;
                        needChange = true;
                    }
                } else {
                    needChange = true;
                }
            }
            if (needChange) {
                // need change config value and mark that fix is applied
                this.log.debug(`Fix extPanId value to ${networkExtPanId}. And restart adapter.`);
                this.updateConfig({extPanID: networkExtPanId.substr(2), extPanIdFix: true});
            } else {
                // only mark that fix is applied
                this.log.debug(`Fix without changes. And restart adapter.`);
                this.updateConfig({extPanIdFix: true});
            }
        }

        this.setState('info.connection', true);

        const devicesFromDB = await this.zbController.getClients(false);
        for (const device of devicesFromDB) {
            const entity = await this.zbController.resolveEntity(device);
            if (entity) {
                const model = (entity.mapped) ? entity.mapped.model : entity.device.modelID;
                this.stController.updateDev(device.ieeeAddr.substr(2), model, model, () => {
                    this.stController.syncDevStates(device, model);
                });
            }
        }
        await this.callPluginMethod('start', [this.zbController, this.stController]);
    }

    async checkIfModelUpdate(entity) {
        const model = (entity.mapped) ? entity.mapped.model : entity.device.modelID,
            device = entity.device,
            devId = device.ieeeAddr.substr(2);
        return new Promise((resolve) => {
            this.getObject(devId, (err, obj) => {
                if (obj && obj.common.type != model) {
                    // let's change model
                    this.getStatesOf(devId, (err, states) => {
                        if (!err && states) {
                            const chain = [];
                            states.forEach((state) => {
                                chain.push(this.deleteStateAsync(devId, null, state._id));
                            });
                            Promise.all(chain).then(()=>{
                                this.stController.deleteDeviceStates(devId, () => {
                                    this.stController.updateDev(devId, model, model, async () => {
                                        await this.stController.syncDevStates(device, model);
                                        resolve();
                                    });
                                });
                            });
                        } else {
                            resolve();
                        }
                    });
                } else {
                    resolve();
                }
            });
        });
    }



    async onZigbeeEvent(type, entity, message){
        this.log.debug(`Type ${type} device ${safeJsonStringify(entity)} incoming event: ${safeJsonStringify(message)}`);
        if (!entity.mapped) {
            return;
        }
        const device = entity.device,
            mappedModel = entity.mapped,
            model = (entity.mapped) ? entity.mapped.model : entity.device.modelID,
            cluster = message.cluster,
            devId = device.ieeeAddr.substr(2),
            meta = {device: device};
        //this assigment give possibility to use iobroker logger in code of the converters, via meta.logger
        meta.logger = this.log;

        await this.checkIfModelUpdate(entity);
        // always publish link_quality
        if (message.linkquality) {
            this.publishToState(devId, model, {linkquality: message.linkquality});
        }
        let converters = mappedModel.fromZigbee.filter(c => c && c.cluster === cluster && (
            (c.type instanceof Array) ? c.type.includes(type) : c.type === type));
        if (!converters.length && type === 'readResponse') {
            converters = mappedModel.fromZigbee.filter(c => c.cluster === cluster && (
                (c.type instanceof Array) ? c.type.includes('attributeReport') : c.type === 'attributeReport'));
        }
        if (!converters.length) {
            if (type != 'readResponse') {
                this.log.debug(
                    `No converter available for '${mappedModel.model}' with cluster '${cluster}' and type '${type}'`
                );
            }
            return;
        }

        converters.forEach((converter) => {
            const publish = (payload) => {
                this.log.debug(`Publish ${safeJsonStringify(payload)} to ${safeJsonStringify(devId)}`);
                if (payload) {
                    this.publishToState(devId, model, payload);
                }
            };

            this.stController.collectOptions(devId, model, (options) => {
                const payload = converter.convert(mappedModel, message, publish, options, meta);
                if (payload) {
                    // Add device linkquality.
                    publish(payload);
                }
            });
        });
    }

    publishToState(devId, model, payload) {
        this.stController.publishToState(devId, model, payload);
    }

    acknowledgeState(deviceId, model, stateDesc, value) {
        if (model === 'group') {
            const stateId = this.namespace + '.group_' + deviceId + '.' + stateDesc.id;
            this.setState(stateId, value, true);
        } else {
            const stateId = this.namespace + '.' + deviceId.replace('0x', '') + '.' + stateDesc.id;
            this.setState(stateId, value, true);
        }
    }

    processSyncStatesList(deviceId, model, syncStateList) {
        syncStateList.forEach((syncState) => {
            this.acknowledgeState(deviceId, model, syncState.stateDesc, syncState.value);
        });
    }

    async publishFromState(deviceId, model, stateModel, stateList, options){
        let isGroup = false;
        if (model == 'group') {
            isGroup = true;
            deviceId = parseInt(deviceId);
        }
        const entity = await this.zbController.resolveEntity(deviceId);
        this.log.debug(`entity: ${safeJsonStringify(entity)}`);
        const mappedModel = entity.mapped;
        this.log.debug('Mapped Model: ' +  JSON.stringify(mappedModel));

        stateList.forEach(async(changedState) => {
            const stateDesc = changedState.stateDesc;
            const value = changedState.value;

            if (stateDesc.isOption) {
                // acknowledge state with given value
                this.acknowledgeState(deviceId, model, stateDesc, value);
                // process sync state list
                //this.processSyncStatesList(deviceId, modelId, syncStateList);
                // if this is the device query state => trigger the device query

                // on activation of the 'device_query' state trigger hardware query where possible
                if (stateDesc.id == 'device_query') {
                    if (this.query_device_block.indexOf(deviceId) > -1) {
                        this.log.warn(`Device query for '${entity.device.ieeeAddr}' blocked`);
                        return;
                    }
                    if (mappedModel) {
                        this.query_device_block.push(deviceId);
                        this.log.debug(`Device query for '${entity.device.ieeeAddr}' started`);
                        for (const converter of mappedModel.toZigbee) {
                            if (converter.hasOwnProperty('convertGet')) {
                                for (const ckey of converter.key) {
                                    try {
                                        await converter.convertGet(entity.device.endpoints[0], ckey, {});
                                    } catch (error) {
                                        this.log.warn(`Failed to read state '${JSON.stringify(ckey)}'of '${entity.device.ieeeAddr}' after query with '${JSON.stringify(error)}'`);
                                    }
                                }
                            }
                        }
                        this.log.debug(`Device query for '${entity.device.ieeeAddr}' done`);
                        const idToRemove = deviceId;
                        setTimeout(()=>{
                            const idx = this.query_device_block.indexOf(idToRemove);
                            if (idx > -1)  this.query_device_block.splice(idx);
                        }, 10000);
                    }
                    return;
                }
                return;
            }
            const converter = mappedModel.toZigbee.find((c) => c && (c.key.includes(stateDesc.prop) || c.key.includes(stateDesc.setattr) || c.key.includes(stateDesc.id)));
            if (!converter) {
                this.log.error(`No converter available for '${model}' with key '${stateDesc.id}' `);
                return;
            }

            const preparedValue = (stateDesc.setter) ? stateDesc.setter(value, options) : value;
            const preparedOptions = (stateDesc.setterOpt) ? stateDesc.setterOpt(value, options) : {};
            let syncStateList = [];
            if (stateModel && stateModel.syncStates) {
                stateModel.syncStates.forEach((syncFunct) => {
                    const res = syncFunct(stateDesc, value, options);
                    if (res) {
                        syncStateList = syncStateList.concat(res);
                    }
                });
            }

            const epName = stateDesc.epname !== undefined ? stateDesc.epname : (stateDesc.prop || stateDesc.id);
            const key = stateDesc.setattr || stateDesc.prop || stateDesc.id;
            this.log.debug(`convert ${key}, ${preparedValue}, ${safeJsonStringify(preparedOptions)}`);

            let target;
            if (model === 'group') {
                target = entity.mapped;
            } else {
                target = await this.zbController.resolveEntity(deviceId, epName);
                target = target.endpoint;
            }
            this.log.debug(`target: ${safeJsonStringify(target)}`);
            const meta = {
                endpoint_name: epName,
                options: preparedOptions,
                device: entity.device,
                mapped: (model == 'group') ? [] : mappedModel,
                message: {[key]: preparedValue},
                logger: this.log,
                state: {},
            };
            if (preparedOptions.hasOwnProperty('state')) {
                meta.state = preparedOptions.state;
            }
            try {
                const result = await converter.convertSet(target, key, preparedValue, meta);
                this.log.debug(`convert result ${safeJsonStringify(result)}`);
                if (stateModel && !isGroup)
                    this.acknowledgeState(deviceId, model, stateDesc, value);
                // process sync state list
                this.processSyncStatesList(deviceId, model, syncStateList);
                if (isGroup) {
                    await this.callPluginMethod('queryGroupMemberState', [deviceId, stateDesc]);
                    this.acknowledgeState(deviceId, model, stateDesc, value);
                }
            } catch(error) {
                this.filterError(`Error ${error.code} on send command to ${deviceId}.`+
                   ` Error: ${error.stack}`, `Send command to ${deviceId} failed with`, error);
            }
        });
    }
    //
    //
    // This function is introduced to explicitly allow user level scripts to send Commands
    // directly to the zigbee device. It utilizes the zigbee-herdsman-converters to generate
    // the exact zigbee message to be sent and can be used to set device options which are
    // not exposed as states. It serves as a wrapper function for "publishFromState" with
    // extended parameter checking
    //
    // This function is NEVER called from within the adapter itself. The entire structure
    // is built for end user use.
    // The payload can either be a JSON object or the string representation of a JSON object
    // The following keys are supported in the object:
    // device: name of the device. For a device zigbee.0.0011223344556677 this would be 0011223344556677
    // payload: The data to send to the device as JSON object (key/Value pairs)
    // endpoint: optional: the endpoint to send the data to, if supported.
    //
    async SendPayload(payload) {
        this.log.debug(`publishToDevice called with ${safeJsonStringify(payload)}`);
        let payload_obj = {};
        if (typeof payload === 'string') {
            try {
                payload_obj = JSON.parse();
            } catch (e) {
                this.log.error(`Unable to parse ${safeJsonStringify(payload)}: ${safeJsonStringify(e)}`);
                return {success:false, error: `Unable to parse ${safeJsonStringify(payload)}: ${safeJsonStringify(e)}`};
            }
        } else if (typeof payload === 'object') {
            payload_obj = payload;
        }
        if (payload_obj.hasOwnProperty('device') && payload_obj.hasOwnProperty('payload'))
        {
            try {
                const isDevice =  payload.device.indexOf('group_') == -1;
                const stateList = [];
                const devID = (isDevice ? `0x${payload.device}`:parseInt(payload.device.replace('group_', '')));
                this.log.warn(`A ${payload.device} ${devID}`);

                const entity = await this.zbController.resolveEntity(devID);
                if (!entity) {
                    this.log.error(`Device ${safeJsonStringify(payload_obj.device)} not found`);
                    return {success: false, error: `Device ${safeJsonStringify(payload_obj.device)} not found`};
                }
                const mappedModel = entity.mapped;
                if (!mappedModel) {
                    this.log.error(`No Model for Device ${safeJsonStringify(payload_obj.device)}`);
                    return {success: false, error: `No Model for Device ${safeJsonStringify(payload_obj.device)}`};
                }
                if (typeof payload_obj.payload !== 'object') {
                    this.log.error(`Illegal payload type for ${safeJsonStringify(payload_obj.device)}`);
                    return {success: false, error: `Illegal payload type for ${safeJsonStringify(payload_obj.device)}`};
                }
                for (const key in payload_obj.payload) {
                    if (payload_obj.payload[key] != undefined) {
                        const datatype = typeof payload_obj.payload[key];
                        stateList.push({stateDesc: {
                            id:key,
                            prop:key,
                            role:'state',
                            type:datatype,
                            epname:payload_obj.endpoint,
                        }, value: payload_obj.payload[key], index:0, timeout:0});
                    }
                }
                try {
<<<<<<< HEAD
                    this.log.debug(`Calling publish to state for ${safeJsonStringify(payload_obj.device)} with ${safeJsonStringify(stateList)}`);
                    await this.publishFromState(devID, (isDevice ? '': 'group'), undefined, stateList, undefined);
=======
                    this.log.debug(`Calling publish to state for ${safeJsonStringify(payload_obj.device)} with ${safeJsonStringify(stateList)}`)
                    await this.publishFromState(`0x${payload.device}`, '', undefined, stateList, payload.options);
>>>>>>> 2d91e6c8
                    return {success: true};
                }
                catch (error)
                {
                    this.filterError(`Error ${error.code} on send command to ${payload.device}.`+
                       ` Error: ${error.stack}`, `Send command to ${payload.device} failed with`, error);
                    return {success:false, error: error};
                }
            }
            catch (e) {
                return {success:false, error: e};
            }

        }
        return {success:false, error: 'missing parameter device or payload in message ' + JSON.stringify(payload)};
    }


    newDevice(entity) {
        this.log.debug(`New device event: ${safeJsonStringify(entity)}`);
        const dev = entity.device;
        if (dev) {
            this.getObject(dev.ieeeAddr.substr(2), (err, obj) => {
                if (!obj) {
                    const model = (entity.mapped) ? entity.mapped.model : entity.device.modelID;
                    this.log.debug(`new device ${dev.ieeeAddr} ${dev.networkAddress} ${model} `);
                    this.logToPairing(`New device joined '${dev.ieeeAddr}' model ${model}`, true);
                    this.stController.updateDev(dev.ieeeAddr.substr(2), model, model, () => {
                        this.stController.syncDevStates(dev, model);
                    });
                }
                //                else this.log.warn(`Device ${safeJsonStringify(entity)} rejoined, no new device`);
            });
        }
    }

    leaveDevice(ieeeAddr) {
        this.log.debug(`Leave device event: ${ieeeAddr}`);
        if (ieeeAddr) {
            const devId = ieeeAddr.substr(2);
            this.log.debug('Delete device ' + devId + ' from iobroker.');
            this.stController.deleteDeviceStates(devId);
        }
    }

    async callPluginMethod(method, parameters) {
        for (const plugin of this.plugins) {
            if (plugin[method]) {
                try {
                    if (parameters !== undefined) {
                        await plugin[method](...parameters);
                    } else {
                        await plugin[method]();
                    }
                } catch (error) {
                    if (error && !error.hasOwnProperty('code'))
                        this.log.error(`Failed to call '${plugin.constructor.name}' '${method}' (${error.stack})`);
                    throw error;
                }
            }
        }
    }

    /**
     * @param {() => void} callback
     */
    async onUnload(callback) {
        try {
            if (this.config.debugHerdsman) {
                debug.disable();
                debug.log = originalLogMethod;
            }

            this.log.info('cleaned everything up...');
            if (this.reconnectTimer) clearTimeout(this.reconnectTimer);
            await this.callPluginMethod('stop');
            if (this.zbController) {
                await this.zbController.stop();
            }
            callback();
        } catch (error) {
            this.log.error(`Unload error (${error.stack})`);
            callback();
        }
    }

    getZigbeeOptions() {
        // file path for db
        const dataDir = (this.systemConfig) ? this.systemConfig.dataDir : '';
        const dbDir = pathLib.normalize(utils.controllerDir + '/' + dataDir + this.namespace.replace('.', '_'));
        if (this.systemConfig && !fs.existsSync(dbDir)) fs.mkdirSync(dbDir);
        const port = this.config.port;
        if (!port) {
            this.log.error('Serial port not selected! Go to settings page.');
        }
        const panID = parseInt(this.config.panID ? this.config.panID : 0x1a62);
        const channel = parseInt(this.config.channel ? this.config.channel : 11);
        const precfgkey = createByteArray(this.config.precfgkey ? this.config.precfgkey : '01030507090B0D0F00020406080A0C0D');
        const extPanId = createByteArray(this.config.extPanID ? this.config.extPanID : 'DDDDDDDDDDDDDDDD').reverse();
        const adapterType = this.config.adapterType || 'zstack';
        // https://github.com/ioBroker/ioBroker.zigbee/issues/668
        const extPanIdFix = this.config.extPanIdFix ? this.config.extPanIdFix : false;

        return {
            net: {
                panId: panID,
                extPanId: extPanId,
                channelList: [channel],
                precfgkey: precfgkey
            },
            sp: {
                port: port,
                baudRate: 115200,
                rtscts: false,
                adapter: adapterType,
            },
            dbDir: dbDir,
            dbPath: 'shepherd.db',
            backupPath: 'nvbackup.json',
            disableLed: this.config.disableLed,
            disablePing: this.config.disablePing,
            transmitPower: this.config.transmitPower,
            extPanIdFix: extPanIdFix,
        };
    }

    onPairing(message, data) {
        if (Number.isInteger(data)) {
            this.setState('info.pairingCountdown', data);
        }
        if (data === 0) {
            // set pairing mode off
            this.setState('info.pairingMode', false);
        }
        if (data) {
            this.logToPairing(`${message}: ${data.toString()}`);
        } else {
            this.logToPairing(`${message}`);
        }
    }

    logToPairing(message) {
        this.setState('info.pairingMessage', message);
    }

    onLog(level, msg, data) {
        if (msg) {
            let logger = this.log.info;
            switch (level) {
                case 'error':
                    logger = this.log.error;
                    if (data)
                        data = data.toString();
                    this.logToPairing('Error: ' + msg + '. ' + data, true);
                    break;
                case 'debug':
                    logger = this.log.debug;
                    break;
                case 'info':
                    logger = this.log.info;
                    break;
                case 'warn':
                    logger = this.log.warn;
                    break;
            }
            if (data) {
                if (typeof data === 'string') {
                    logger(msg + '. ' + data);
                } else {
                    logger(msg + '. ' + safeJsonStringify(data));
                }
            } else {
                logger(msg);
            }
        }
    }


}


if (module && module.parent) {
    /**
     * @param {Partial<ioBroker.AdapterOptions>} [options={}]
     */
    module.exports = (options) => new Zigbee(options);
} else {
    // or start the instance directly
    new Zigbee();
}<|MERGE_RESOLUTION|>--- conflicted
+++ resolved
@@ -614,13 +614,8 @@
                     }
                 }
                 try {
-<<<<<<< HEAD
-                    this.log.debug(`Calling publish to state for ${safeJsonStringify(payload_obj.device)} with ${safeJsonStringify(stateList)}`);
-                    await this.publishFromState(devID, (isDevice ? '': 'group'), undefined, stateList, undefined);
-=======
                     this.log.debug(`Calling publish to state for ${safeJsonStringify(payload_obj.device)} with ${safeJsonStringify(stateList)}`)
                     await this.publishFromState(`0x${payload.device}`, '', undefined, stateList, payload.options);
->>>>>>> 2d91e6c8
                     return {success: true};
                 }
                 catch (error)
