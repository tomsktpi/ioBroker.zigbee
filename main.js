--- conflicted
+++ resolved
@@ -454,7 +454,6 @@
     adapter.deleteDevice(devId);
 }
 
-<<<<<<< HEAD
 function getLibData(obj) {
     const key = obj.message.key; 
     const zclId = require('zcl-id');
@@ -520,60 +519,6 @@
             zclData[i].dataType = intType != 'NaN' ? intType : zclId.attr(cid, zclItem.dataType).value;
         }
     }
-=======
-function getLibData(obj) {	
-	const key = obj.message.key; 	
-	const zclId = require('zcl-id');	
-	var result = new Object();	
-	if (key === 'cidList') {	
-		result.list = zclId._common.clusterId;	
-	}	
-	else if (key === 'attrIdList') {	
-		var cid = obj.message.cid;	
-		var attrList = zclId.attrList(cid);	
-    	for (var i=0; i<attrList.length; i++) {	
-    		attrList[i].attrName = zclId.attr(cid, attrList[i].attrId).key;	
-    	}	
-    	result.list = attrList;	
-	}	
-	else if (key === 'cmdList') {	
-		result.list = zclId._common.foundation;	
-	}	
-	else if (key === 'respCodes') {	
-		result.list = zclId._common.status;	
-	}	
-	else if (key === 'typeList') {	
-		result.list = zclId._common.dataType;	
-	}	
-	else {	
-		return;	
-	}	
-	adapter.sendTo(obj.from, obj.command, result, obj.callback);	
-}	
-
- function sendToZigbee(obj) {	
-    const devId = '0x' + obj.message.id.replace(adapter.namespace + '.', '');	
-    const ep = obj.message.ep !== undefined ? parseInt(obj.message.ep) : null;	
-    const cid = obj.message.cid;	
-    const cmd = obj.message.cmd;	
-    const cmdType = 'foundation';	
-    var zclData = obj.message.zclData;	
-    const zclId = require('zcl-id');	
-    if (!Array.isArray(zclData)) {	
-        // wrap object in array	
-        zclData = [zclData];	
-    }	
-    for (var i=0; i<zclData.length; i++) {	
-        var zclItem = zclData[i];	
-        // convert string items to number if needed	
-        if (typeof zclItem.attrId == 'string') {	
-            zclData[i].attrId = zclId.attr(cid, zclItem.attrId).value;	
-        }	
-        if (typeof zclItem.dataType == 'string') {	
-            zclData[i].dataType = parseInt(zclItem.dataType);	
-        }	
-    }	
->>>>>>> 3b3466bb
 
      const device = zbControl.getDevice(devId);	
     if (!device) {
@@ -813,28 +758,14 @@
         } else {
             // wait a timeout for write
             setTimeout(()=>{
-<<<<<<< HEAD
-                // adapter.log.info(`1 before publish. ${stateDesc.id} time: ${new Date() - start}`);
                 zbControl.publish(deviceId, message.cid, message.cmd, message.zclData, ep, message.cmdType, null, ()=>{
-                    // adapter.log.info(`5 publish success. ${stateDesc.id} time: ${new Date() - start}`);
-=======
-                zbControl.publish(deviceId, message.cid, message.cmd, message.zclData, ep, message.cmdType, ()=>{
->>>>>>> 3b3466bb
                     // wait a timeout for read
                     adapter.log.debug(`Read timeout for cmd '${message.cmd}' is ${readTimeout}`);
                     setTimeout(()=>{
                         const readMessage = converter.convert(stateKey, preparedValue, preparedOptions, 'get');
                         if (readMessage) {
                             adapter.log.debug('read message: '+safeJsonStringify(readMessage));
-<<<<<<< HEAD
-                            // adapter.log.info(`3 before read publish. time: ${new Date() - start}`);
-                            zbControl.publish(deviceId, readMessage.cid, readMessage.cmd, readMessage.zclData, ep, readMessage.cmdType, null, ()=>{
-                                // adapter.log.info(`6 read publish success. ${stateDesc.id} time: ${new Date() - start}`);
-                            });
-                            // adapter.log.info(`4 after read publish. time: ${new Date() - start}`);
-=======
-                            zbControl.publish(deviceId, readMessage.cid, readMessage.cmd, readMessage.zclData, ep, readMessage.cmdType);
->>>>>>> 3b3466bb
+                            zbControl.publish(deviceId, readMessage.cid, readMessage.cmd, readMessage.zclData, ep, readMessage.cmdType, null);
                         }
                     }, readTimeout || 0);
                 });
