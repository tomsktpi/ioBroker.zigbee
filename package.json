--- conflicted
+++ resolved
@@ -22,12 +22,8 @@
     "debug": "^4.1.1",
     "serialport": "^7.1.3",
     "zigbee-shepherd": "https://github.com/kirovilya/zigbee-shepherd/tarball/dev",
-<<<<<<< HEAD
-    "zigbee-shepherd-converters": "https://github.com/arteck/zigbee-shepherd-converters/tarball/problem_713"
-=======
     "zigbee-shepherd-converters": "^7.1.13",
     "@iobroker/adapter-core": "^1.0.3"
->>>>>>> 679b5912
   },
   "description": "Zigbee devices",
   "devDependencies": {
