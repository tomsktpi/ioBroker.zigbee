{
  "author": {
    "name": "Kirov Ilya",
    "email": "kirovilya@gmail.com"
  },
  "bugs": {
    "url": "https://github.com/ioBroker/ioBroker.zigbee/issues"
  },
  "contributors": [
    {
      "name": "Kirov Ilya",
      "email": "kirovilya@gmail.com"
    }
  ],
  "dependencies": {
  	"queue": "*",
    "debug": "^3.1.0",
    "serialport": "^6.2.0",
    "zigbee-shepherd": "https://github.com/kirovilya/zigbee-shepherd/tarball/dev",
<<<<<<< HEAD
    "zigbee-shepherd-converters": "^7.0.9"
    
=======
    "zigbee-shepherd-converters": "7.0.1"
>>>>>>> 3b7213d8
  },
  "description": "Zigbee devices",
  "devDependencies": {
    "gulp": "^3.9.1",
    "mocha": "^5.2.0",
    "chai": "^4.2.0"
  },
  "homepage": "https://github.com/ioBroker/ioBroker.zigbee",
  "keywords": [
    "ioBroker",
    "zigbee",
    "xiaomi",
    "cc2531",
    "zigbee-shepherd"
  ],
  "license": "MIT",
  "main": "main.js",
  "name": "iobroker.zigbee",
  "optionalDependencies": {},
  "readmeFilename": "README.md",
  "repository": {
    "type": "git",
    "url": "git+https://github.com/ioBroker/ioBroker.zigbee.git"
  },
  "scripts": {
    "test": "node node_modules/mocha/bin/mocha --exit",
    "docgen": "node support/docgen.js"
  },
<<<<<<< HEAD
  "version": "0.8.1a"
=======
  "version": "0.8.1"
>>>>>>> 3b7213d8
}<|MERGE_RESOLUTION|>--- conflicted
+++ resolved
@@ -17,12 +17,7 @@
     "debug": "^3.1.0",
     "serialport": "^6.2.0",
     "zigbee-shepherd": "https://github.com/kirovilya/zigbee-shepherd/tarball/dev",
-<<<<<<< HEAD
-    "zigbee-shepherd-converters": "^7.0.9"
-    
-=======
-    "zigbee-shepherd-converters": "7.0.1"
->>>>>>> 3b7213d8
+    "zigbee-shepherd-converters": "7.0.10"
   },
   "description": "Zigbee devices",
   "devDependencies": {
@@ -51,9 +46,5 @@
     "test": "node node_modules/mocha/bin/mocha --exit",
     "docgen": "node support/docgen.js"
   },
-<<<<<<< HEAD
-  "version": "0.8.1a"
-=======
-  "version": "0.8.1"
->>>>>>> 3b7213d8
+  "version": "0.8.2a"
 }