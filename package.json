--- conflicted
+++ resolved
@@ -14,11 +14,7 @@
   ],
   "dependencies": {
     "debug": "*",
-<<<<<<< HEAD
-    "zigbee-shepherd": "https://github.com/kirovilya/zigbee-shepherd/tarball/master",
-=======
     "zigbee-shepherd": "https://github.com/kirovilya/zigbee-shepherd/tarball/dev",
->>>>>>> ffc0afb6
     "zigbee-shepherd-converters": "2.0.38"
   },
   "description": "Zigbee devices",
