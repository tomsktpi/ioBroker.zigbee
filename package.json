{
  "author": {
    "name": "Kirov Ilya",
    "email": "kirovilya@gmail.com"
  },
  "bugs": {
    "url": "https://github.com/ioBroker/ioBroker.zigbee/issues"
  },
  "contributors": [
    {
      "name": "Kirov Ilya",
      "email": "kirovilya@gmail.com"
    }
  ],
  "dependencies": {
    "queue": "*",
    "debug": "^3.1.0",
    "serialport": "^6.2.0",
    "zigbee-shepherd": "https://github.com/kirovilya/zigbee-shepherd/tarball/dev",
<<<<<<< HEAD
    "zigbee-shepherd-converters": "^7.0.24"
=======
    "zigbee-shepherd-converters": "7.0.25"
>>>>>>> 0d30c06f
  },
  "description": "Zigbee devices",
  "devDependencies": {
    "axios": "^0.18.0",
    "chai": "^4.2.0",
    "gulp": "^4.0.0",
    "mocha": "^5.2.0"
  },
  "homepage": "https://github.com/ioBroker/ioBroker.zigbee",
  "keywords": [
    "ioBroker",
    "zigbee",
    "xiaomi",
    "cc2531",
    "zigbee-shepherd"
  ],
  "license": "MIT",
  "main": "main.js",
  "name": "iobroker.zigbee",
  "optionalDependencies": {},
  "readmeFilename": "README.md",
  "repository": {
    "type": "git",
    "url": "git+https://github.com/ioBroker/ioBroker.zigbee.git"
  },
  "scripts": {
    "test": "node node_modules/mocha/bin/mocha --exit",
    "docgen": "node support/docgen.js"
  },
  "version": "0.8.9999"
}<|MERGE_RESOLUTION|>--- conflicted
+++ resolved
@@ -17,11 +17,7 @@
     "debug": "^3.1.0",
     "serialport": "^6.2.0",
     "zigbee-shepherd": "https://github.com/kirovilya/zigbee-shepherd/tarball/dev",
-<<<<<<< HEAD
-    "zigbee-shepherd-converters": "^7.0.24"
-=======
     "zigbee-shepherd-converters": "7.0.25"
->>>>>>> 0d30c06f
   },
   "description": "Zigbee devices",
   "devDependencies": {
