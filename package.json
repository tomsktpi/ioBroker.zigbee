{
  "name": "iobroker.zigbee",
  "version": "1.3.1",
  "author": {
    "name": "Kirov Ilya",
    "email": "kirovilya@gmail.com"
  },
  "bugs": {
    "url": "https://github.com/ioBroker/ioBroker.zigbee/issues"
  },
  "contributors": [
    {
      "name": "Kirov Ilya",
      "email": "kirovilya@gmail.com"
    }
  ],
  "engines": {
    "node": ">=10"
  },
  "dependencies": {
<<<<<<< HEAD
=======
    "zigbee-herdsman": "0.13.26",
    "zigbee-herdsman-converters": "12.0.226",
>>>>>>> e0215cb0
    "@iobroker/adapter-core": "^2.4.0",
    "tar": "^6.0.5",
    "typescript": "^4.0.5",
    "zigbee-herdsman": "0.13.23",
    "zigbee-herdsman-converters": "^12.0.219"
  },
  "description": "Zigbee devices",
  "devDependencies": {
    "@iobroker/testing": "^1.1.10",
    "axios": "^0.18.0",
    "chai": "^4.2.0",
    "eslint": "^7.13.0",
    "eslint-config-google": "*",
    "gulp": "^4.0.0",
    "lint-diff": "*",
    "mocha": "^6.0.2"
  },
  "homepage": "https://github.com/ioBroker/ioBroker.zigbee",
  "keywords": [
    "ioBroker",
    "zigbee",
    "cc2531",
    "cc2530",
    "cc2538",
    "cc2652",
    "deconz",
    "conbee",
    "raspbee"
  ],
  "license": "MIT",
  "main": "main.js",
  "optionalDependencies": {},
  "readmeFilename": "README.md",
  "repository": {
    "type": "git",
    "url": "git+https://github.com/ioBroker/ioBroker.zigbee.git"
  },
  "scripts": {
    "test": "npm run test:package && npm run test:unit",
    "docgen": "node support/docgen.js",
    "test:package": "mocha test/package --exit",
    "test:unit": "mocha test/unit --exit",
    "test:integration": "mocha test/integration --exit",
    "watch:parcel": "parcel admin/src/index.tsx -d admin/build --hmr-port 1235"
  }
}<|MERGE_RESOLUTION|>--- conflicted
+++ resolved
@@ -18,16 +18,11 @@
     "node": ">=10"
   },
   "dependencies": {
-<<<<<<< HEAD
-=======
     "zigbee-herdsman": "0.13.26",
-    "zigbee-herdsman-converters": "12.0.226",
->>>>>>> e0215cb0
+    "zigbee-herdsman-converters": "^12.0.226",
     "@iobroker/adapter-core": "^2.4.0",
     "tar": "^6.0.5",
     "typescript": "^4.0.5",
-    "zigbee-herdsman": "0.13.23",
-    "zigbee-herdsman-converters": "^12.0.219"
   },
   "description": "Zigbee devices",
   "devDependencies": {
