{
  "name": "iobroker.zigbee",
  "version": "0.11.5",
  "author": {
    "name": "Kirov Ilya",
    "email": "kirovilya@gmail.com"
  },
  "bugs": {
    "url": "https://github.com/ioBroker/ioBroker.zigbee/issues"
  },
  "contributors": [
    {
      "name": "Kirov Ilya",
      "email": "kirovilya@gmail.com"
    }
  ],
  "engines": {
    "node": ">=6"
  },
  "dependencies": {
    "better-queue": "*",
    "debug": "^4.1.1",
    "serialport": "^7.1.5",
<<<<<<< HEAD
    "zigbee-herdsman": "^0.6.11",
    "zigbee-herdsman-converters": "^11.0.9"
=======
    "zcl-id": "https://github.com/Koenkk/zcl-id/tarball/4fa75c92424cd070a3bf6e1f4640b1e3ad8f802d",
    "zigbee-shepherd": "https://github.com/kirovilya/zigbee-shepherd/tarball/65b6259ab4857d1986ca3ee8e5147f3d41f105ba",
    "zigbee-shepherd-converters": "^10.2.7",
>>>>>>> 28e0a0cb
    "@iobroker/adapter-core": "^1.0.3"
  },
  "description": "Zigbee devices",
  "devDependencies": {
    "axios": "^0.18.0",
    "chai": "^4.2.0",
    "gulp": "^4.0.0",
    "mocha": "^6.0.2",
    "@iobroker/testing": "^1.1.10",
    "eslint": "*",
    "eslint-config-google": "*",
    "lint-diff": "*"
  },
  "homepage": "https://github.com/ioBroker/ioBroker.zigbee",
  "keywords": [
    "ioBroker",
    "zigbee",
    "xiaomi",
    "cc2531",
    "zigbee-shepherd"
  ],
  "license": "MIT",
  "main": "main.js",
  "optionalDependencies": {},
  "readmeFilename": "README.md",
  "repository": {
    "type": "git",
    "url": "git+https://github.com/ioBroker/ioBroker.zigbee.git"
  },
  "scripts": {
    "test": "npm run test:package && npm run test:unit",
    "docgen": "node support/docgen.js",
    "test:package": "mocha test/package --exit",
    "test:unit": "mocha test/unit --exit",
    "test:integration": "mocha test/integration --exit"
  }
}<|MERGE_RESOLUTION|>--- conflicted
+++ resolved
@@ -21,14 +21,8 @@
     "better-queue": "*",
     "debug": "^4.1.1",
     "serialport": "^7.1.5",
-<<<<<<< HEAD
     "zigbee-herdsman": "^0.6.11",
     "zigbee-herdsman-converters": "^11.0.9"
-=======
-    "zcl-id": "https://github.com/Koenkk/zcl-id/tarball/4fa75c92424cd070a3bf6e1f4640b1e3ad8f802d",
-    "zigbee-shepherd": "https://github.com/kirovilya/zigbee-shepherd/tarball/65b6259ab4857d1986ca3ee8e5147f3d41f105ba",
-    "zigbee-shepherd-converters": "^10.2.7",
->>>>>>> 28e0a0cb
     "@iobroker/adapter-core": "^1.0.3"
   },
   "description": "Zigbee devices",
