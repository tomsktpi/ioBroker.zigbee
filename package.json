--- conflicted
+++ resolved
@@ -23,11 +23,7 @@
     "serialport": "^7.1.5",
     "zcl-id": "https://github.com/Koenkk/zcl-id/tarball/4fa75c92424cd070a3bf6e1f4640b1e3ad8f802d",
     "zigbee-shepherd": "https://github.com/kirovilya/zigbee-shepherd/tarball/f13b6ff0759b1dff1ed4b68044a9da3f63b47afc",
-<<<<<<< HEAD
     "zigbee-shepherd-converters": "^9.0.23",
-=======
-    "zigbee-shepherd-converters": "^9.0.21",
->>>>>>> 63062e2b
     "@iobroker/adapter-core": "^1.0.3"
   },
   "description": "Zigbee devices",
